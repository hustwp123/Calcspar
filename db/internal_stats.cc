--- conflicted
+++ resolved
@@ -7,12 +7,7 @@
 // found in the LICENSE file. See the AUTHORS file for names of contributors.
 
 #include "db/internal_stats.h"
-<<<<<<< HEAD
 #include "db/column_family.h"
-=======
-#include "db/db_impl.h"
-#include "db/memtable_list.h"
->>>>>>> 307dff59
 
 #include <vector>
 
@@ -48,15 +43,8 @@
 
 bool InternalStats::GetProperty(DBPropertyType property_type,
                                 const Slice& property, std::string* value,
-<<<<<<< HEAD
                                 ColumnFamilyData* cfd) {
   Version* current = cfd->current();
-=======
-                                DBImpl* db) {
-  VersionSet* version_set = db->versions_.get();
-  Version* current = version_set->current();
-  const MemTableList& imm = db->imm_;
->>>>>>> 307dff59
   Slice in = property;
 
   switch (property_type) {
@@ -359,7 +347,7 @@
       return true;
     case kCurSizeActiveMemTable:
       // Current size of the active memtable
-      *value = std::to_string(db->mem_->ApproximateMemoryUsage());
+      *value = std::to_string(cfd->mem()->ApproximateMemoryUsage());
       return true;
     default:
       return false;
