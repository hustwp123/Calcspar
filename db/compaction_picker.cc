//  Copyright (c) 2013, Facebook, Inc.  All rights reserved.
//  This source code is licensed under the BSD-style license found in the
//  LICENSE file in the root directory of this source tree. An additional grant
//  of patent rights can be found in the PATENTS file in the same directory.
//
// Copyright (c) 2011 The LevelDB Authors. All rights reserved.
// Use of this source code is governed by a BSD-style license that can be
// found in the LICENSE file. See the AUTHORS file for names of contributors.

#include "db/compaction_picker.h"

#include <limits>
<<<<<<< HEAD
=======
#include "util/log_buffer.h"
#include "util/statistics.h"
>>>>>>> 86cb33a3

namespace rocksdb {

namespace {

uint64_t TotalFileSize(const std::vector<FileMetaData*>& files) {
  uint64_t sum = 0;
  for (size_t i = 0; i < files.size() && files[i]; i++) {
    sum += files[i]->file_size;
  }
  return sum;
}

// Multiple two operands. If they overflow, return op1.
uint64_t MultiplyCheckOverflow(uint64_t op1, int op2) {
  if (op1 == 0) {
    return 0;
  }
  if (op2 <= 0) {
    return op1;
  }
  uint64_t casted_op2 = (uint64_t) op2;
  if (std::numeric_limits<uint64_t>::max() / op1 < casted_op2) {
    return op1;
  }
  return op1 * casted_op2;
}

}  // anonymous namespace

CompactionPicker::CompactionPicker(const ColumnFamilyOptions* options,
                                   const InternalKeyComparator* icmp,
                                   Logger* logger)
    : compactions_in_progress_(options->num_levels),
      logger_(logger),
      options_(options),
      num_levels_(options->num_levels),
      icmp_(icmp) {

  max_file_size_.reset(new uint64_t[NumberLevels()]);
  level_max_bytes_.reset(new uint64_t[NumberLevels()]);
  int target_file_size_multiplier = options_->target_file_size_multiplier;
  int max_bytes_multiplier = options_->max_bytes_for_level_multiplier;
  for (int i = 0; i < NumberLevels(); i++) {
    if (i == 0 && options_->compaction_style == kCompactionStyleUniversal) {
      max_file_size_[i] = ULLONG_MAX;
      level_max_bytes_[i] = options_->max_bytes_for_level_base;
    } else if (i > 1) {
      max_file_size_[i] = MultiplyCheckOverflow(max_file_size_[i - 1],
                                                target_file_size_multiplier);
      level_max_bytes_[i] = MultiplyCheckOverflow(
          MultiplyCheckOverflow(level_max_bytes_[i - 1], max_bytes_multiplier),
          options_->max_bytes_for_level_multiplier_additional[i - 1]);
    } else {
      max_file_size_[i] = options_->target_file_size_base;
      level_max_bytes_[i] = options_->max_bytes_for_level_base;
    }
  }
}

CompactionPicker::~CompactionPicker() {}

void CompactionPicker::SizeBeingCompacted(std::vector<uint64_t>& sizes) {
  for (int level = 0; level < NumberLevels() - 1; level++) {
    uint64_t total = 0;
    for (auto c : compactions_in_progress_[level]) {
      assert(c->level() == level);
      for (int i = 0; i < c->num_input_files(0); i++) {
        total += c->input(0,i)->file_size;
      }
    }
    sizes[level] = total;
  }
}

// Clear all files to indicate that they are not being compacted
// Delete this compaction from the list of running compactions.
void CompactionPicker::ReleaseCompactionFiles(Compaction* c, Status status) {
  c->MarkFilesBeingCompacted(false);
  compactions_in_progress_[c->level()].erase(c);
  if (!status.ok()) {
    c->ResetNextCompactionIndex();
  }
}

uint64_t CompactionPicker::MaxFileSizeForLevel(int level) const {
  assert(level >= 0);
  assert(level < NumberLevels());
  return max_file_size_[level];
}

uint64_t CompactionPicker::MaxGrandParentOverlapBytes(int level) {
  uint64_t result = MaxFileSizeForLevel(level);
  result *= options_->max_grandparent_overlap_factor;
  return result;
}

double CompactionPicker::MaxBytesForLevel(int level) {
  // Note: the result for level zero is not really used since we set
  // the level-0 compaction threshold based on number of files.
  assert(level >= 0);
  assert(level < NumberLevels());
  return level_max_bytes_[level];
}

void CompactionPicker::GetRange(const std::vector<FileMetaData*>& inputs,
                                InternalKey* smallest, InternalKey* largest) {
  assert(!inputs.empty());
  smallest->Clear();
  largest->Clear();
  for (size_t i = 0; i < inputs.size(); i++) {
    FileMetaData* f = inputs[i];
    if (i == 0) {
      *smallest = f->smallest;
      *largest = f->largest;
    } else {
      if (icmp_->Compare(f->smallest, *smallest) < 0) {
        *smallest = f->smallest;
      }
      if (icmp_->Compare(f->largest, *largest) > 0) {
        *largest = f->largest;
      }
    }
  }
}

void CompactionPicker::GetRange(const std::vector<FileMetaData*>& inputs1,
                                const std::vector<FileMetaData*>& inputs2,
                                InternalKey* smallest, InternalKey* largest) {
  std::vector<FileMetaData*> all = inputs1;
  all.insert(all.end(), inputs2.begin(), inputs2.end());
  GetRange(all, smallest, largest);
}

bool CompactionPicker::ExpandWhileOverlapping(Compaction* c) {
  // If inputs are empty then there is nothing to expand.
  if (!c || c->inputs_[0].empty()) {
    return true;
  }

  // GetOverlappingInputs will always do the right thing for level-0.
  // So we don't need to do any expansion if level == 0.
  if (c->level() == 0) {
    return true;
  }

  const int level = c->level();
  InternalKey smallest, largest;

  // Keep expanding c->inputs_[0] until we are sure that there is a
  // "clean cut" boundary between the files in input and the surrounding files.
  // This will ensure that no parts of a key are lost during compaction.
  int hint_index = -1;
  size_t old_size;
  do {
    old_size = c->inputs_[0].size();
    GetRange(c->inputs_[0], &smallest, &largest);
    c->inputs_[0].clear();
    c->input_version_->GetOverlappingInputs(
        level, &smallest, &largest, &c->inputs_[0], hint_index, &hint_index);
  } while(c->inputs_[0].size() > old_size);

  // Get the new range
  GetRange(c->inputs_[0], &smallest, &largest);

  // If, after the expansion, there are files that are already under
  // compaction, then we must drop/cancel this compaction.
  int parent_index = -1;
  if (FilesInCompaction(c->inputs_[0]) ||
      (c->level() != c->output_level() &&
       ParentRangeInCompaction(c->input_version_, &smallest, &largest, level,
                               &parent_index))) {
    c->inputs_[0].clear();
    c->inputs_[1].clear();
    return false;
  }
  return true;
}

uint64_t CompactionPicker::ExpandedCompactionByteSizeLimit(int level) {
  uint64_t result = MaxFileSizeForLevel(level);
  result *= options_->expanded_compaction_factor;
  return result;
}

// Returns true if any one of specified files are being compacted
bool CompactionPicker::FilesInCompaction(std::vector<FileMetaData*>& files) {
  for (unsigned int i = 0; i < files.size(); i++) {
    if (files[i]->being_compacted) {
      return true;
    }
  }
  return false;
}

// Returns true if any one of the parent files are being compacted
bool CompactionPicker::ParentRangeInCompaction(Version* version,
                                               const InternalKey* smallest,
                                               const InternalKey* largest,
                                               int level, int* parent_index) {
  std::vector<FileMetaData*> inputs;
  assert(level + 1 < NumberLevels());

  version->GetOverlappingInputs(level + 1, smallest, largest, &inputs,
                                *parent_index, parent_index);
  return FilesInCompaction(inputs);
}

// Populates the set of inputs from "level+1" that overlap with "level".
// Will also attempt to expand "level" if that doesn't expand "level+1"
// or cause "level" to include a file for compaction that has an overlapping
// user-key with another file.
void CompactionPicker::SetupOtherInputs(Compaction* c) {
  // If inputs are empty, then there is nothing to expand.
  // If both input and output levels are the same, no need to consider
  // files at level "level+1"
  if (c->inputs_[0].empty() || c->level() == c->output_level()) {
    return;
  }

  const int level = c->level();
  InternalKey smallest, largest;

  // Get the range one last time.
  GetRange(c->inputs_[0], &smallest, &largest);

  // Populate the set of next-level files (inputs_[1]) to include in compaction
  c->input_version_->GetOverlappingInputs(level + 1, &smallest, &largest,
                                          &c->inputs_[1], c->parent_index_,
                                          &c->parent_index_);

  // Get entire range covered by compaction
  InternalKey all_start, all_limit;
  GetRange(c->inputs_[0], c->inputs_[1], &all_start, &all_limit);

  // See if we can further grow the number of inputs in "level" without
  // changing the number of "level+1" files we pick up. We also choose NOT
  // to expand if this would cause "level" to include some entries for some
  // user key, while excluding other entries for the same user key. This
  // can happen when one user key spans multiple files.
  if (!c->inputs_[1].empty()) {
    std::vector<FileMetaData*> expanded0;
    c->input_version_->GetOverlappingInputs(
        level, &all_start, &all_limit, &expanded0, c->base_index_, nullptr);
    const uint64_t inputs0_size = TotalFileSize(c->inputs_[0]);
    const uint64_t inputs1_size = TotalFileSize(c->inputs_[1]);
    const uint64_t expanded0_size = TotalFileSize(expanded0);
    uint64_t limit = ExpandedCompactionByteSizeLimit(level);
    if (expanded0.size() > c->inputs_[0].size() &&
        inputs1_size + expanded0_size < limit &&
        !FilesInCompaction(expanded0) &&
        !c->input_version_->HasOverlappingUserKey(&expanded0, level)) {
      InternalKey new_start, new_limit;
      GetRange(expanded0, &new_start, &new_limit);
      std::vector<FileMetaData*> expanded1;
      c->input_version_->GetOverlappingInputs(level + 1, &new_start, &new_limit,
                                              &expanded1, c->parent_index_,
                                              &c->parent_index_);
      if (expanded1.size() == c->inputs_[1].size() &&
          !FilesInCompaction(expanded1)) {
        Log(logger_,
            "Expanding@%lu %lu+%lu (%lu+%lu bytes) to %lu+%lu (%lu+%lu bytes)"
            "\n",
            (unsigned long)level, (unsigned long)(c->inputs_[0].size()),
            (unsigned long)(c->inputs_[1].size()), (unsigned long)inputs0_size,
            (unsigned long)inputs1_size, (unsigned long)(expanded0.size()),
            (unsigned long)(expanded1.size()), (unsigned long)expanded0_size,
            (unsigned long)inputs1_size);
        smallest = new_start;
        largest = new_limit;
        c->inputs_[0] = expanded0;
        c->inputs_[1] = expanded1;
        GetRange(c->inputs_[0], c->inputs_[1], &all_start, &all_limit);
      }
    }
  }

  // Compute the set of grandparent files that overlap this compaction
  // (parent == level+1; grandparent == level+2)
  if (level + 2 < NumberLevels()) {
    c->input_version_->GetOverlappingInputs(level + 2, &all_start, &all_limit,
                                            &c->grandparents_);
  }
}


Compaction* CompactionPicker::CompactRange(Version* version, int input_level,
                                           int output_level,
                                           const InternalKey* begin,
                                           const InternalKey* end,
                                           InternalKey** compaction_end) {
  std::vector<FileMetaData*> inputs;
  bool covering_the_whole_range = true;

  // All files are 'overlapping' in universal style compaction.
  // We have to compact the entire range in one shot.
  if (options_->compaction_style == kCompactionStyleUniversal) {
    begin = nullptr;
    end = nullptr;
  }
  version->GetOverlappingInputs(input_level, begin, end, &inputs);
  if (inputs.empty()) {
    return nullptr;
  }

  // Avoid compacting too much in one shot in case the range is large.
  // But we cannot do this for level-0 since level-0 files can overlap
  // and we must not pick one file and drop another older file if the
  // two files overlap.
  if (input_level > 0) {
    const uint64_t limit =
        MaxFileSizeForLevel(input_level) * options_->source_compaction_factor;
    uint64_t total = 0;
    for (size_t i = 0; i + 1 < inputs.size(); ++i) {
      uint64_t s = inputs[i]->file_size;
      total += s;
      if (total >= limit) {
        **compaction_end = inputs[i + 1]->smallest;
        covering_the_whole_range = false;
        inputs.resize(i + 1);
        break;
      }
    }
  }
  Compaction* c = new Compaction(version, input_level, output_level,
                                 MaxFileSizeForLevel(output_level),
                                 MaxGrandParentOverlapBytes(input_level));

  c->inputs_[0] = inputs;
  if (ExpandWhileOverlapping(c) == false) {
    delete c;
    Log(logger_, "Could not compact due to expansion failure.\n");
    return nullptr;
  }

  SetupOtherInputs(c);

  if (covering_the_whole_range) {
    *compaction_end = nullptr;
  }

  // These files that are to be manaully compacted do not trample
  // upon other files because manual compactions are processed when
  // the system has a max of 1 background compaction thread.
  c->MarkFilesBeingCompacted(true);

  // Is this compaction creating a file at the bottommost level
  c->SetupBottomMostLevel(true);

  c->is_manual_compaction_ = true;

  return c;
}

Compaction* LevelCompactionPicker::PickCompaction(Version* version,
                                                  LogBuffer* log_buffer) {
  Compaction* c = nullptr;
  int level = -1;

  // Compute the compactions needed. It is better to do it here
  // and also in LogAndApply(), otherwise the values could be stale.
  std::vector<uint64_t> size_being_compacted(NumberLevels() - 1);
  SizeBeingCompacted(size_being_compacted);
  version->Finalize(size_being_compacted);

  // We prefer compactions triggered by too much data in a level over
  // the compactions triggered by seeks.
  //
  // Find the compactions by size on all levels.
  for (int i = 0; i < NumberLevels() - 1; i++) {
    assert(i == 0 ||
           version->compaction_score_[i] <= version->compaction_score_[i - 1]);
    level = version->compaction_level_[i];
    if ((version->compaction_score_[i] >= 1)) {
      c = PickCompactionBySize(version, level, version->compaction_score_[i]);
      if (ExpandWhileOverlapping(c) == false) {
        delete c;
        c = nullptr;
      } else {
        break;
      }
    }
  }

  // Find compactions needed by seeks
  FileMetaData* f = version->file_to_compact_;
  if (c == nullptr && f != nullptr && !f->being_compacted) {

    level = version->file_to_compact_level_;
    int parent_index = -1;

    // Only allow one level 0 compaction at a time.
    // Do not pick this file if its parents at level+1 are being compacted.
    if (level != 0 || compactions_in_progress_[0].empty()) {
      if (!ParentRangeInCompaction(version, &f->smallest, &f->largest, level,
                                   &parent_index)) {
        c = new Compaction(version, level, level + 1,
                           MaxFileSizeForLevel(level + 1),
                           MaxGrandParentOverlapBytes(level), true);
        c->inputs_[0].push_back(f);
        c->parent_index_ = parent_index;
        c->input_version_->file_to_compact_ = nullptr;
        if (ExpandWhileOverlapping(c) == false) {
          return nullptr;
        }
      }
    }
  }

  if (c == nullptr) {
    return nullptr;
  }

  // Two level 0 compaction won't run at the same time, so don't need to worry
  // about files on level 0 being compacted.
  if (level == 0) {
    assert(compactions_in_progress_[0].empty());
    InternalKey smallest, largest;
    GetRange(c->inputs_[0], &smallest, &largest);
    // Note that the next call will discard the file we placed in
    // c->inputs_[0] earlier and replace it with an overlapping set
    // which will include the picked file.
    c->inputs_[0].clear();
    c->input_version_->GetOverlappingInputs(0, &smallest, &largest,
                                            &c->inputs_[0]);

    // If we include more L0 files in the same compaction run it can
    // cause the 'smallest' and 'largest' key to get extended to a
    // larger range. So, re-invoke GetRange to get the new key range
    GetRange(c->inputs_[0], &smallest, &largest);
    if (ParentRangeInCompaction(c->input_version_, &smallest, &largest, level,
                                &c->parent_index_)) {
      delete c;
      return nullptr;
    }
    assert(!c->inputs_[0].empty());
  }

  // Setup "level+1" files (inputs_[1])
  SetupOtherInputs(c);

  // mark all the files that are being compacted
  c->MarkFilesBeingCompacted(true);

  // Is this compaction creating a file at the bottommost level
  c->SetupBottomMostLevel(false);

  // remember this currently undergoing compaction
  compactions_in_progress_[level].insert(c);

  return c;
}

Compaction* LevelCompactionPicker::PickCompactionBySize(Version* version,
                                                        int level,
                                                        double score) {
  Compaction* c = nullptr;

  // level 0 files are overlapping. So we cannot pick more
  // than one concurrent compactions at this level. This
  // could be made better by looking at key-ranges that are
  // being compacted at level 0.
  if (level == 0 && compactions_in_progress_[level].size() == 1) {
    return nullptr;
  }

  assert(level >= 0);
  assert(level + 1 < NumberLevels());
  c = new Compaction(version, level, level + 1, MaxFileSizeForLevel(level + 1),
                     MaxGrandParentOverlapBytes(level));
  c->score_ = score;

  // Pick the largest file in this level that is not already
  // being compacted
  std::vector<int>& file_size = c->input_version_->files_by_size_[level];

  // record the first file that is not yet compacted
  int nextIndex = -1;

  for (unsigned int i = c->input_version_->next_file_to_compact_by_size_[level];
       i < file_size.size(); i++) {
    int index = file_size[i];
    FileMetaData* f = c->input_version_->files_[level][index];

    // check to verify files are arranged in descending size
    assert((i == file_size.size() - 1) ||
           (i >= Version::number_of_files_to_sort_ - 1) ||
           (f->file_size >=
            c->input_version_->files_[level][file_size[i + 1]]->file_size));

    // do not pick a file to compact if it is being compacted
    // from n-1 level.
    if (f->being_compacted) {
      continue;
    }

    // remember the startIndex for the next call to PickCompaction
    if (nextIndex == -1) {
      nextIndex = i;
    }

    //if (i > Version::number_of_files_to_sort_) {
    //  Log(logger_, "XXX Looking at index %d", i);
    //}

    // Do not pick this file if its parents at level+1 are being compacted.
    // Maybe we can avoid redoing this work in SetupOtherInputs
    int parent_index = -1;
    if (ParentRangeInCompaction(c->input_version_, &f->smallest, &f->largest,
                                level, &parent_index)) {
      continue;
    }
    c->inputs_[0].push_back(f);
    c->base_index_ = index;
    c->parent_index_ = parent_index;
    break;
  }

  if (c->inputs_[0].empty()) {
    delete c;
    c = nullptr;
  }

  // store where to start the iteration in the next call to PickCompaction
  version->next_file_to_compact_by_size_[level] = nextIndex;

  return c;
}

// Universal style of compaction. Pick files that are contiguous in
// time-range to compact.
//
Compaction* UniversalCompactionPicker::PickCompaction(Version* version,
                                                      LogBuffer* log_buffer) {
  int level = 0;
  double score = version->compaction_score_[0];

  if ((version->files_[level].size() <
       (unsigned int)options_->level0_file_num_compaction_trigger)) {
    LogToBuffer(log_buffer, "Universal: nothing to do\n");
    return nullptr;
  }
  Version::FileSummaryStorage tmp;
  LogToBuffer(log_buffer, "Universal: candidate files(%zu): %s\n",
              version->files_[level].size(),
              version->LevelFileSummary(&tmp, 0));

  // Check for size amplification first.
  Compaction* c;
  if ((c = PickCompactionUniversalSizeAmp(version, score, log_buffer)) !=
      nullptr) {
    LogToBuffer(log_buffer, "Universal: compacting for size amp\n");
  } else {
    // Size amplification is within limits. Try reducing read
    // amplification while maintaining file size ratios.
    unsigned int ratio = options_->compaction_options_universal.size_ratio;

    if ((c = PickCompactionUniversalReadAmp(version, score, ratio, UINT_MAX,
                                            log_buffer)) != nullptr) {
      LogToBuffer(log_buffer, "Universal: compacting for size ratio\n");
    } else {
      // Size amplification and file size ratios are within configured limits.
      // If max read amplification is exceeding configured limits, then force
      // compaction without looking at filesize ratios and try to reduce
      // the number of files to fewer than level0_file_num_compaction_trigger.
      unsigned int num_files = version->files_[level].size() -
                               options_->level0_file_num_compaction_trigger;
      if ((c = PickCompactionUniversalReadAmp(
               version, score, UINT_MAX, num_files, log_buffer)) != nullptr) {
        LogToBuffer(log_buffer, "Universal: compacting for file num\n");
      }
    }
  }
  if (c == nullptr) {
    return nullptr;
  }
  assert(c->inputs_[0].size() > 1);

  // validate that all the chosen files are non overlapping in time
  FileMetaData* newerfile __attribute__((unused)) = nullptr;
  for (unsigned int i = 0; i < c->inputs_[0].size(); i++) {
    FileMetaData* f = c->inputs_[0][i];
    assert (f->smallest_seqno <= f->largest_seqno);
    assert(newerfile == nullptr ||
           newerfile->smallest_seqno > f->largest_seqno);
    newerfile = f;
  }

  // The files are sorted from newest first to oldest last.
  std::vector<int>& file_by_time = c->input_version_->files_by_size_[level];

  // Is the earliest file part of this compaction?
  int last_index = file_by_time[file_by_time.size()-1];
  FileMetaData* last_file = c->input_version_->files_[level][last_index];
  if (c->inputs_[0][c->inputs_[0].size()-1] == last_file) {
    c->bottommost_level_ = true;
  }

  // mark all the files that are being compacted
  c->MarkFilesBeingCompacted(true);

  // remember this currently undergoing compaction
  compactions_in_progress_[level].insert(c);

  // Record whether this compaction includes all sst files.
  // For now, it is only relevant in universal compaction mode.
  c->is_full_compaction_ =
      (c->inputs_[0].size() == c->input_version_->files_[0].size());

  return c;
}

//
// Consider compaction files based on their size differences with
// the next file in time order.
//
Compaction* UniversalCompactionPicker::PickCompactionUniversalReadAmp(
    Version* version, double score, unsigned int ratio,
    unsigned int max_number_of_files_to_compact, LogBuffer* log_buffer) {
  int level = 0;

  unsigned int min_merge_width =
    options_->compaction_options_universal.min_merge_width;
  unsigned int max_merge_width =
    options_->compaction_options_universal.max_merge_width;

  // The files are sorted from newest first to oldest last.
  std::vector<int>& file_by_time = version->files_by_size_[level];
  FileMetaData* f = nullptr;
  bool done = false;
  int start_index = 0;
  unsigned int candidate_count;
  assert(file_by_time.size() == version->files_[level].size());

  unsigned int max_files_to_compact = std::min(max_merge_width,
                                       max_number_of_files_to_compact);
  min_merge_width = std::max(min_merge_width, 2U);

  // Considers a candidate file only if it is smaller than the
  // total size accumulated so far.
  for (unsigned int loop = 0; loop < file_by_time.size(); loop++) {

    candidate_count = 0;

    // Skip files that are already being compacted
    for (f = nullptr; loop < file_by_time.size(); loop++) {
      int index = file_by_time[loop];
      f = version->files_[level][index];

      if (!f->being_compacted) {
        candidate_count = 1;
        break;
      }
      LogToBuffer(log_buffer,
                  "Universal: file %lu[%d] being compacted, skipping",
                  (unsigned long)f->number, loop);
      f = nullptr;
    }

    // This file is not being compacted. Consider it as the
    // first candidate to be compacted.
    uint64_t candidate_size =  f != nullptr? f->file_size : 0;
    if (f != nullptr) {
      LogToBuffer(log_buffer, "Universal: Possible candidate file %lu[%d].",
                  (unsigned long)f->number, loop);
    }

    // Check if the suceeding files need compaction.
    for (unsigned int i = loop+1;
         candidate_count < max_files_to_compact && i < file_by_time.size();
         i++) {
      int index = file_by_time[i];
      FileMetaData* f = version->files_[level][index];
      if (f->being_compacted) {
        break;
      }
      // Pick files if the total/last candidate file size (increased by the
      // specified ratio) is still larger than the next candidate file.
      // candidate_size is the total size of files picked so far with the
      // default kCompactionStopStyleTotalSize; with
      // kCompactionStopStyleSimilarSize, it's simply the size of the last
      // picked file.
      uint64_t sz = (candidate_size * (100L + ratio)) /100;
      if (sz < f->file_size) {
        break;
      }
      if (options_->compaction_options_universal.stop_style == kCompactionStopStyleSimilarSize) {
        // Similar-size stopping rule: also check the last picked file isn't
        // far larger than the next candidate file.
        sz = (f->file_size * (100L + ratio)) / 100;
        if (sz < candidate_size) {
          // If the small file we've encountered begins a run of similar-size
          // files, we'll pick them up on a future iteration of the outer
          // loop. If it's some lonely straggler, it'll eventually get picked
          // by the last-resort read amp strategy which disregards size ratios.
          break;
        }
        candidate_size = f->file_size;
      } else { // default kCompactionStopStyleTotalSize
        candidate_size += f->file_size;
      }
      candidate_count++;
    }

    // Found a series of consecutive files that need compaction.
    if (candidate_count >= (unsigned int)min_merge_width) {
      start_index = loop;
      done = true;
      break;
    } else {
      for (unsigned int i = loop;
           i < loop + candidate_count && i < file_by_time.size(); i++) {
       int index = file_by_time[i];
       FileMetaData* f = version->files_[level][index];
       LogToBuffer(log_buffer,
                   "Universal: Skipping file %lu[%d] with size %lu %d\n",
                   (unsigned long)f->number, i, (unsigned long)f->file_size,
                   f->being_compacted);
      }
    }
  }
  if (!done || candidate_count <= 1) {
    return nullptr;
  }
  unsigned int first_index_after = start_index + candidate_count;
  // Compression is enabled if files compacted earlier already reached
  // size ratio of compression.
  bool enable_compression = true;
  int ratio_to_compress =
      options_->compaction_options_universal.compression_size_percent;
  if (ratio_to_compress >= 0) {
    uint64_t total_size = version->NumLevelBytes(level);
    uint64_t older_file_size = 0;
    for (unsigned int i = file_by_time.size() - 1; i >= first_index_after;
        i--) {
      older_file_size += version->files_[level][file_by_time[i]]->file_size;
      if (older_file_size * 100L >= total_size * (long) ratio_to_compress) {
        enable_compression = false;
        break;
      }
    }
  }
  Compaction* c =
      new Compaction(version, level, level, MaxFileSizeForLevel(level),
                     LLONG_MAX, false, enable_compression);
  c->score_ = score;

  for (unsigned int i = start_index; i < first_index_after; i++) {
    int index = file_by_time[i];
    FileMetaData* f = c->input_version_->files_[level][index];
    c->inputs_[0].push_back(f);
    LogToBuffer(log_buffer, "Universal: Picking file %lu[%d] with size %lu\n",
                (unsigned long)f->number, i, (unsigned long)f->file_size);
  }
  return c;
}

// Look at overall size amplification. If size amplification
// exceeeds the configured value, then do a compaction
// of the candidate files all the way upto the earliest
// base file (overrides configured values of file-size ratios,
// min_merge_width and max_merge_width).
//
Compaction* UniversalCompactionPicker::PickCompactionUniversalSizeAmp(
    Version* version, double score, LogBuffer* log_buffer) {
  int level = 0;

  // percentage flexibilty while reducing size amplification
  uint64_t ratio = options_->compaction_options_universal.
                     max_size_amplification_percent;

  // The files are sorted from newest first to oldest last.
  std::vector<int>& file_by_time = version->files_by_size_[level];
  assert(file_by_time.size() == version->files_[level].size());

  unsigned int candidate_count = 0;
  uint64_t candidate_size = 0;
  unsigned int start_index = 0;
  FileMetaData* f = nullptr;

  // Skip files that are already being compacted
  for (unsigned int loop = 0; loop < file_by_time.size() - 1; loop++) {
    int index = file_by_time[loop];
    f = version->files_[level][index];
    if (!f->being_compacted) {
      start_index = loop;         // Consider this as the first candidate.
      break;
    }
    LogToBuffer(log_buffer, "Universal: skipping file %lu[%d] compacted %s",
                (unsigned long)f->number, loop,
                " cannot be a candidate to reduce size amp.\n");
    f = nullptr;
  }
  if (f == nullptr) {
    return nullptr;             // no candidate files
  }

  LogToBuffer(log_buffer, "Universal: First candidate file %lu[%d] %s",
              (unsigned long)f->number, start_index, " to reduce size amp.\n");

  // keep adding up all the remaining files
  for (unsigned int loop = start_index; loop < file_by_time.size() - 1;
       loop++) {
    int index = file_by_time[loop];
    f = version->files_[level][index];
    if (f->being_compacted) {
      LogToBuffer(
          log_buffer, "Universal: Possible candidate file %lu[%d] %s.",
          (unsigned long)f->number, loop,
          " is already being compacted. No size amp reduction possible.\n");
      return nullptr;
    }
    candidate_size += f->file_size;
    candidate_count++;
  }
  if (candidate_count == 0) {
    return nullptr;
  }

  // size of earliest file
  int index = file_by_time[file_by_time.size() - 1];
  uint64_t earliest_file_size = version->files_[level][index]->file_size;

  // size amplification = percentage of additional size
  if (candidate_size * 100 < ratio * earliest_file_size) {
    LogToBuffer(log_buffer,
                "Universal: size amp not needed. newer-files-total-size %lu "
                "earliest-file-size %lu",
                (unsigned long)candidate_size,
                (unsigned long)earliest_file_size);
    return nullptr;
  } else {
    LogToBuffer(log_buffer,
                "Universal: size amp needed. newer-files-total-size %lu "
                "earliest-file-size %lu",
                (unsigned long)candidate_size,
                (unsigned long)earliest_file_size);
  }
  assert(start_index >= 0 && start_index < file_by_time.size() - 1);

  // create a compaction request
  // We always compact all the files, so always compress.
  Compaction* c =
      new Compaction(version, level, level, MaxFileSizeForLevel(level),
                     LLONG_MAX, false, true);
  c->score_ = score;
  for (unsigned int loop = start_index; loop < file_by_time.size(); loop++) {
    int index = file_by_time[loop];
    f = c->input_version_->files_[level][index];
    c->inputs_[0].push_back(f);
    LogToBuffer(log_buffer,
                "Universal: size amp picking file %lu[%d] with size %lu",
                (unsigned long)f->number, index, (unsigned long)f->file_size);
  }
  return c;
}

}  // namespace rocksdb<|MERGE_RESOLUTION|>--- conflicted
+++ resolved
@@ -10,11 +10,8 @@
 #include "db/compaction_picker.h"
 
 #include <limits>
-<<<<<<< HEAD
-=======
 #include "util/log_buffer.h"
 #include "util/statistics.h"
->>>>>>> 86cb33a3
 
 namespace rocksdb {
 
