//  Copyright (c) 2013, Facebook, Inc.  All rights reserved.
//  This source code is licensed under the BSD-style license found in the
//  LICENSE file in the root directory of this source tree. An additional grant
//  of patent rights can be found in the PATENTS file in the same directory.
//
// Copyright (c) 2011 The LevelDB Authors. All rights reserved.
// Use of this source code is governed by a BSD-style license that can be
// found in the LICENSE file. See the AUTHORS file for names of contributors.

#include "rocksdb/db.h"

#include <memory>
#include "db/memtable.h"
#include "db/write_batch_internal.h"
#include "rocksdb/env.h"
#include "rocksdb/memtablerep.h"
#include "util/logging.h"
#include "util/testharness.h"

namespace rocksdb {

static std::string PrintContents(WriteBatch* b) {
  InternalKeyComparator cmp(BytewiseComparator());
  auto factory = std::make_shared<SkipListFactory>();
  Options options;
  options.memtable_factory = factory;
  MemTable* mem = new MemTable(cmp, ColumnFamilyOptions(options));
  mem->Ref();
  std::string state;
  ColumnFamilyMemTablesDefault cf_mems_default(mem, &options);
  Status s = WriteBatchInternal::InsertInto(b, &cf_mems_default);
  int count = 0;
  Iterator* iter = mem->NewIterator();
  for (iter->SeekToFirst(); iter->Valid(); iter->Next()) {
    ParsedInternalKey ikey;
    memset((void *)&ikey, 0, sizeof(ikey));
    ASSERT_TRUE(ParseInternalKey(iter->key(), &ikey));
    switch (ikey.type) {
      case kTypeValue:
        state.append("Put(");
        state.append(ikey.user_key.ToString());
        state.append(", ");
        state.append(iter->value().ToString());
        state.append(")");
        count++;
        break;
      case kTypeMerge:
        state.append("Merge(");
        state.append(ikey.user_key.ToString());
        state.append(", ");
        state.append(iter->value().ToString());
        state.append(")");
        count++;
        break;
      case kTypeDeletion:
        state.append("Delete(");
        state.append(ikey.user_key.ToString());
        state.append(")");
        count++;
        break;
<<<<<<< HEAD
      case kTypeColumnFamilyDeletion:
      case kTypeColumnFamilyValue:
      case kTypeColumnFamilyMerge:
      case kTypeLogData:
=======
      default:
>>>>>>> e140176d
        assert(false);
        break;
    }
    state.append("@");
    state.append(NumberToString(ikey.sequence));
  }
  delete iter;
  if (!s.ok()) {
    state.append(s.ToString());
  } else if (count != WriteBatchInternal::Count(b)) {
    state.append("CountMismatch()");
  }
  delete mem->Unref();
  return state;
}

class WriteBatchTest { };

TEST(WriteBatchTest, Empty) {
  WriteBatch batch;
  ASSERT_EQ("", PrintContents(&batch));
  ASSERT_EQ(0, WriteBatchInternal::Count(&batch));
  ASSERT_EQ(0, batch.Count());
}

TEST(WriteBatchTest, Multiple) {
  WriteBatch batch;
  batch.Put(Slice("foo"), Slice("bar"));
  batch.Delete(Slice("box"));
  batch.Put(Slice("baz"), Slice("boo"));
  WriteBatchInternal::SetSequence(&batch, 100);
  ASSERT_EQ(100U, WriteBatchInternal::Sequence(&batch));
  ASSERT_EQ(3, WriteBatchInternal::Count(&batch));
  ASSERT_EQ("Put(baz, boo)@102"
            "Delete(box)@101"
            "Put(foo, bar)@100",
            PrintContents(&batch));
  ASSERT_EQ(3, batch.Count());
}

TEST(WriteBatchTest, Corruption) {
  WriteBatch batch;
  batch.Put(Slice("foo"), Slice("bar"));
  batch.Delete(Slice("box"));
  WriteBatchInternal::SetSequence(&batch, 200);
  Slice contents = WriteBatchInternal::Contents(&batch);
  WriteBatchInternal::SetContents(&batch,
                                  Slice(contents.data(),contents.size()-1));
  ASSERT_EQ("Put(foo, bar)@200"
            "Corruption: bad WriteBatch Delete",
            PrintContents(&batch));
}

TEST(WriteBatchTest, Append) {
  WriteBatch b1, b2;
  WriteBatchInternal::SetSequence(&b1, 200);
  WriteBatchInternal::SetSequence(&b2, 300);
  WriteBatchInternal::Append(&b1, &b2);
  ASSERT_EQ("",
            PrintContents(&b1));
  ASSERT_EQ(0, b1.Count());
  b2.Put("a", "va");
  WriteBatchInternal::Append(&b1, &b2);
  ASSERT_EQ("Put(a, va)@200",
            PrintContents(&b1));
  ASSERT_EQ(1, b1.Count());
  b2.Clear();
  b2.Put("b", "vb");
  WriteBatchInternal::Append(&b1, &b2);
  ASSERT_EQ("Put(a, va)@200"
            "Put(b, vb)@201",
            PrintContents(&b1));
  ASSERT_EQ(2, b1.Count());
  b2.Delete("foo");
  WriteBatchInternal::Append(&b1, &b2);
  ASSERT_EQ("Put(a, va)@200"
            "Put(b, vb)@202"
            "Put(b, vb)@201"
            "Delete(foo)@203",
            PrintContents(&b1));
  ASSERT_EQ(4, b1.Count());
}

namespace {
  struct TestHandler : public WriteBatch::Handler {
    std::string seen;
    virtual void PutCF(uint32_t column_family_id, const Slice& key,
                       const Slice& value) {
      if (column_family_id == 0) {
        seen += "Put(" + key.ToString() + ", " + value.ToString() + ")";
      } else {
        seen += "PutCF(" + std::to_string(column_family_id) + ", " +
                key.ToString() + ", " + value.ToString() + ")";
      }
    }
    virtual void MergeCF(uint32_t column_family_id, const Slice& key,
                         const Slice& value) {
      if (column_family_id == 0) {
        seen += "Merge(" + key.ToString() + ", " + value.ToString() + ")";
      } else {
        seen += "MergeCF(" + std::to_string(column_family_id) + ", " +
                key.ToString() + ", " + value.ToString() + ")";
      }
    }
    virtual void LogData(const Slice& blob) {
      seen += "LogData(" + blob.ToString() + ")";
    }
    virtual void DeleteCF(uint32_t column_family_id, const Slice& key) {
      if (column_family_id == 0) {
        seen += "Delete(" + key.ToString() + ")";
      } else {
        seen += "DeleteCF(" + std::to_string(column_family_id) + ", " +
                key.ToString() + ")";
      }
    }
  };
}

TEST(WriteBatchTest, Blob) {
  WriteBatch batch;
  batch.Put(Slice("k1"), Slice("v1"));
  batch.Put(Slice("k2"), Slice("v2"));
  batch.Put(Slice("k3"), Slice("v3"));
  batch.PutLogData(Slice("blob1"));
  batch.Delete(Slice("k2"));
  batch.PutLogData(Slice("blob2"));
  batch.Merge(Slice("foo"), Slice("bar"));
  ASSERT_EQ(5, batch.Count());
  ASSERT_EQ("Merge(foo, bar)@4"
            "Put(k1, v1)@0"
            "Delete(k2)@3"
            "Put(k2, v2)@1"
            "Put(k3, v3)@2",
            PrintContents(&batch));

  TestHandler handler;
  batch.Iterate(&handler);
  ASSERT_EQ(
            "Put(k1, v1)"
            "Put(k2, v2)"
            "Put(k3, v3)"
            "LogData(blob1)"
            "Delete(k2)"
            "LogData(blob2)"
            "Merge(foo, bar)",
            handler.seen);
}

TEST(WriteBatchTest, Continue) {
  WriteBatch batch;

  struct Handler : public TestHandler {
    int num_seen = 0;
    virtual void PutCF(uint32_t column_family_id, const Slice& key,
                       const Slice& value) {
      ++num_seen;
      TestHandler::PutCF(column_family_id, key, value);
    }
    virtual void MergeCF(uint32_t column_family_id, const Slice& key,
                         const Slice& value) {
      ++num_seen;
      TestHandler::MergeCF(column_family_id, key, value);
    }
    virtual void LogData(const Slice& blob) {
      ++num_seen;
      TestHandler::LogData(blob);
    }
    virtual void DeleteCF(uint32_t column_family_id, const Slice& key) {
      ++num_seen;
      TestHandler::DeleteCF(column_family_id, key);
    }
    virtual bool Continue() override {
      return num_seen < 3;
    }
  } handler;

  batch.Put(Slice("k1"), Slice("v1"));
  batch.PutLogData(Slice("blob1"));
  batch.Delete(Slice("k1"));
  batch.PutLogData(Slice("blob2"));
  batch.Merge(Slice("foo"), Slice("bar"));
  batch.Iterate(&handler);
  ASSERT_EQ(
            "Put(k1, v1)"
            "LogData(blob1)"
            "Delete(k1)",
            handler.seen);
}

TEST(WriteBatchTest, PutGatherSlices) {
  WriteBatch batch;
  batch.Put(Slice("foo"), Slice("bar"));

  {
    // Try a write where the key is one slice but the value is two
    Slice key_slice("baz");
    Slice value_slices[2] = { Slice("header"), Slice("payload") };
    batch.Put(SliceParts(&key_slice, 1),
              SliceParts(value_slices, 2));
  }

  {
    // One where the key is composite but the value is a single slice
    Slice key_slices[3] = { Slice("key"), Slice("part2"), Slice("part3") };
    Slice value_slice("value");
    batch.Put(SliceParts(key_slices, 3),
              SliceParts(&value_slice, 1));
  }

  WriteBatchInternal::SetSequence(&batch, 100);
  ASSERT_EQ("Put(baz, headerpayload)@101"
            "Put(foo, bar)@100"
            "Put(keypart2part3, value)@102",
            PrintContents(&batch));
  ASSERT_EQ(3, batch.Count());
}

TEST(WriteBatchTest, ColumnFamiliesBatchTest) {
  WriteBatch batch;
  batch.Put(0, Slice("foo"), Slice("bar"));
  batch.Put(2, Slice("twofoo"), Slice("bar2"));
  batch.Put(8, Slice("eightfoo"), Slice("bar8"));
  batch.Delete(8, Slice("eightfoo"));
  batch.Merge(3, Slice("threethree"), Slice("3three"));
  batch.Put(0, Slice("foo"), Slice("bar"));
  batch.Merge(Slice("omom"), Slice("nom"));

  TestHandler handler;
  batch.Iterate(&handler);
  ASSERT_EQ(
      "Put(foo, bar)"
      "PutCF(2, twofoo, bar2)"
      "PutCF(8, eightfoo, bar8)"
      "DeleteCF(8, eightfoo)"
      "MergeCF(3, threethree, 3three)"
      "Put(foo, bar)"
      "Merge(omom, nom)",
      handler.seen);
}

}  // namespace rocksdb

int main(int argc, char** argv) {
  return rocksdb::test::RunAllTests();
}<|MERGE_RESOLUTION|>--- conflicted
+++ resolved
@@ -58,14 +58,7 @@
         state.append(")");
         count++;
         break;
-<<<<<<< HEAD
-      case kTypeColumnFamilyDeletion:
-      case kTypeColumnFamilyValue:
-      case kTypeColumnFamilyMerge:
-      case kTypeLogData:
-=======
       default:
->>>>>>> e140176d
         assert(false);
         break;
     }
