//  Copyright (c) 2013, Facebook, Inc.  All rights reserved.
//  This source code is licensed under the BSD-style license found in the
//  LICENSE file in the root directory of this source tree. An additional grant
//  of patent rights can be found in the PATENTS file in the same directory.
//
// Copyright (c) 2011 The LevelDB Authors. All rights reserved.
// Use of this source code is governed by a BSD-style license that can be
// found in the LICENSE file. See the AUTHORS file for names of contributors.

#include "db/db_impl.h"

#include <algorithm>
#include <climits>
#include <cstdio>
#include <set>
#include <stdexcept>
#include <stdint.h>
#include <string>
#include <unordered_set>
#include <unordered_map>
#include <utility>
#include <vector>

#include "db/builder.h"
#include "db/db_iter.h"
#include "db/dbformat.h"
#include "db/filename.h"
#include "db/log_reader.h"
#include "db/log_writer.h"
#include "db/memtable.h"
#include "db/memtable_list.h"
#include "db/merge_context.h"
#include "db/merge_helper.h"
#include "db/prefix_filter_iterator.h"
#include "db/table_cache.h"
#include "db/table_properties_collector.h"
#include "db/tailing_iter.h"
#include "db/transaction_log_impl.h"
#include "db/version_set.h"
#include "db/write_batch_internal.h"
#include "port/port.h"
#include "rocksdb/cache.h"
#include "rocksdb/compaction_filter.h"
#include "rocksdb/db.h"
#include "rocksdb/env.h"
#include "rocksdb/merge_operator.h"
#include "rocksdb/statistics.h"
#include "rocksdb/status.h"
#include "rocksdb/table.h"
#include "table/block.h"
#include "table/block_based_table_factory.h"
#include "table/merger.h"
#include "table/table_builder.h"
#include "table/two_level_iterator.h"
#include "util/auto_roll_logger.h"
#include "util/autovector.h"
#include "util/build_version.h"
#include "util/coding.h"
#include "util/hash_skiplist_rep.h"
#include "util/logging.h"
#include "util/mutexlock.h"
#include "util/perf_context_imp.h"
#include "util/stop_watch.h"

namespace rocksdb {

const std::string default_column_family_name("default");

void DumpLeveldbBuildVersion(Logger * log);

// Information kept for every waiting writer
struct DBImpl::Writer {
  Status status;
  WriteBatch* batch;
  bool sync;
  bool disableWAL;
  bool done;
  port::CondVar cv;

  explicit Writer(port::Mutex* mu) : cv(mu) { }
};

struct DBImpl::CompactionState {
  Compaction* const compaction;

  // If there were two snapshots with seq numbers s1 and
  // s2 and s1 < s2, and if we find two instances of a key k1 then lies
  // entirely within s1 and s2, then the earlier version of k1 can be safely
  // deleted because that version is not visible in any snapshot.
  std::vector<SequenceNumber> existing_snapshots;

  // Files produced by compaction
  struct Output {
    uint64_t number;
    uint64_t file_size;
    InternalKey smallest, largest;
    SequenceNumber smallest_seqno, largest_seqno;
  };
  std::vector<Output> outputs;
  std::list<uint64_t> allocated_file_numbers;

  // State kept for output being generated
  unique_ptr<WritableFile> outfile;
  unique_ptr<TableBuilder> builder;

  uint64_t total_bytes;

  Output* current_output() { return &outputs[outputs.size()-1]; }

  explicit CompactionState(Compaction* c)
      : compaction(c),
        total_bytes(0) {
  }

  // Create a client visible context of this compaction
  CompactionFilter::Context GetFilterContext() {
    CompactionFilter::Context context;
    context.is_full_compaction = compaction->IsFullCompaction();
    context.is_manual_compaction = compaction->IsManualCompaction();
    return context;
  }
};

namespace {
// Fix user-supplied options to be reasonable
template <class T, class V>
static void ClipToRange(T* ptr, V minvalue, V maxvalue) {
  if (static_cast<V>(*ptr) > maxvalue) *ptr = maxvalue;
  if (static_cast<V>(*ptr) < minvalue) *ptr = minvalue;
}
}  // anonymous namespace

Options SanitizeOptions(const std::string& dbname,
                        const InternalKeyComparator* icmp,
                        const InternalFilterPolicy* ipolicy,
                        const Options& src) {
  auto db_options = SanitizeOptions(dbname, DBOptions(src));
  auto cf_options = SanitizeOptions(icmp, ipolicy, ColumnFamilyOptions(src));
  return Options(db_options, cf_options);
}

DBOptions SanitizeOptions(const std::string& dbname, const DBOptions& src) {
  DBOptions result = src;
  // result.max_open_files means an "infinite" open files.
  if (result.max_open_files != -1) {
    ClipToRange(&result.max_open_files, 20, 1000000);
  }
  if (result.max_background_flushes == 0) {
    result.max_background_flushes = 1;
  }

  if (result.info_log == nullptr) {
    Status s = CreateLoggerFromOptions(dbname, result.db_log_dir, src.env,
                                       result, &result.info_log);
    if (!s.ok()) {
      // No place suitable for logging
      result.info_log = nullptr;
    }
  }

  if (result.wal_dir.empty()) {
    // Use dbname as default
    result.wal_dir = dbname;
  }

  return result;
}

CompressionType GetCompressionType(const Options& options, int level,
                                   const bool enable_compression) {
  if (!enable_compression) {
    // disable compression
    return kNoCompression;
  }
  // If the use has specified a different compression level for each level,
  // then pick the compresison for that level.
  if (!options.compression_per_level.empty()) {
    const int n = options.compression_per_level.size() - 1;
    // It is possible for level_ to be -1; in that case, we use level
    // 0's compression.  This occurs mostly in backwards compatibility
    // situations when the builder doesn't know what level the file
    // belongs to.  Likewise, if level_ is beyond the end of the
    // specified compression levels, use the last value.
    return options.compression_per_level[std::max(0, std::min(level, n))];
  } else {
    return options.compression;
  }
}

CompressionType GetCompressionFlush(const Options& options) {
  // Compressing memtable flushes might not help unless the sequential load
  // optimization is used for leveled compaction. Otherwise the CPU and
  // latency overhead is not offset by saving much space.

  bool can_compress;

  if  (options.compaction_style == kCompactionStyleUniversal) {
    can_compress =
        (options.compaction_options_universal.compression_size_percent < 0);
  } else {
    // For leveled compress when min_level_to_compress == 0.
    can_compress = (GetCompressionType(options, 0, true) != kNoCompression);
  }

  if (can_compress) {
    return options.compression;
  } else {
    return kNoCompression;
  }
}

DBImpl::DBImpl(const DBOptions& options, const std::string& dbname)
    : env_(options.env),
      dbname_(dbname),
      options_(SanitizeOptions(dbname, options)),
      db_lock_(nullptr),
      mutex_(options.use_adaptive_mutex),
      shutting_down_(nullptr),
      bg_cv_(&mutex_),
      logfile_number_(0),
      default_cf_handle_(nullptr),
      tmp_batch_(),
      bg_compaction_scheduled_(0),
      bg_manual_only_(0),
      bg_flush_scheduled_(0),
      bg_logstats_scheduled_(false),
      manual_compaction_(nullptr),
      logger_(nullptr),
      disable_delete_obsolete_files_(0),
      delete_obsolete_files_last_run_(options.env->NowMicros()),
      purge_wal_files_last_run_(0),
      last_stats_dump_time_microsec_(0),
      default_interval_to_delete_obsolete_WAL_(600),
      flush_on_destroy_(false),
      delayed_writes_(0),
      storage_options_(options),
      bg_work_gate_closed_(false),
      refitting_level_(false) {

  env_->GetAbsolutePath(dbname, &db_absolute_path_);

  // Reserve ten files or so for other uses and give the rest to TableCache.
  // Give a large number for setting of "infinite" open files.
  const int table_cache_size =
      (options_.max_open_files == -1) ? 4194304 : options_.max_open_files - 10;
  // Reserve ten files or so for other uses and give the rest to TableCache.
  table_cache_ =
      NewLRUCache(table_cache_size, options_.table_cache_numshardbits,
                  options_.table_cache_remove_scan_count_limit);

  versions_.reset(
      new VersionSet(dbname_, &options_, storage_options_, table_cache_.get()));
  column_family_memtables_.reset(
      new ColumnFamilyMemTablesImpl(versions_->GetColumnFamilySet()));

  DumpLeveldbBuildVersion(options_.info_log.get());
  options_.Dump(options_.info_log.get());

  char name[100];
  Status s = env_->GetHostName(name, 100L);
  if (s.ok()) {
    host_name_ = name;
  } else {
    Log(options_.info_log, "Can't get hostname, use localhost as host name.");
    host_name_ = "localhost";
  }
  last_log_ts = 0;

  LogFlush(options_.info_log);
}

DBImpl::~DBImpl() {
  // Wait for background work to finish
  mutex_.Lock();
  if (flush_on_destroy_) {
    autovector<ColumnFamilyData*> to_delete;
    for (auto cfd : *versions_->GetColumnFamilySet()) {
      if (cfd->mem()->GetFirstSequenceNumber() != 0) {
        cfd->Ref();
        mutex_.Unlock();
        FlushMemTable(cfd, FlushOptions());
        mutex_.Lock();
        if (cfd->Unref()) {
          to_delete.push_back(cfd);
        }
      }
    }
    for (auto cfd : to_delete) {
      delete cfd;
    }
  }
  shutting_down_.Release_Store(this);  // Any non-nullptr value is ok
  while (bg_compaction_scheduled_ ||
         bg_flush_scheduled_ ||
         bg_logstats_scheduled_) {
    bg_cv_.Wait();
  }
  mutex_.Unlock();
  if (default_cf_handle_ != nullptr) {
    // we need to delete handle outside of lock because it does its own locking
    delete default_cf_handle_;
  }

  if (db_lock_ != nullptr) {
    env_->UnlockFile(db_lock_);
  }

  // versions need to be destroyed before table_cache since it can hold
  // references to table_cache.
  versions_.reset();

  LogFlush(options_.info_log);
}

// Do not flush and close database elegantly. Simulate a crash.
void DBImpl::TEST_Destroy_DBImpl() {
  // ensure that no new memtable flushes can occur
  flush_on_destroy_ = false;

  // wait till all background compactions are done.
  mutex_.Lock();
  while (bg_compaction_scheduled_ ||
         bg_flush_scheduled_ ||
         bg_logstats_scheduled_) {
    bg_cv_.Wait();
  }

  // Prevent new compactions from occuring.
  bg_work_gate_closed_ = true;
  const int LargeNumber = 10000000;
  bg_compaction_scheduled_ += LargeNumber;

  mutex_.Unlock();
  LogFlush(options_.info_log);

  // force release the lock file.
  if (db_lock_ != nullptr) {
    env_->UnlockFile(db_lock_);
  }

  log_.reset();
  versions_.reset();
  table_cache_.reset();
}

uint64_t DBImpl::TEST_Current_Manifest_FileNo() {
  return versions_->ManifestFileNumber();
}

Status DBImpl::NewDB() {
  VersionEdit new_db;
  new_db.SetLogNumber(0);
  new_db.SetNextFile(2);
  new_db.SetLastSequence(0);

  const std::string manifest = DescriptorFileName(dbname_, 1);
  unique_ptr<WritableFile> file;
  Status s = env_->NewWritableFile(manifest, &file, storage_options_);
  if (!s.ok()) {
    return s;
  }
  file->SetPreallocationBlockSize(options_.manifest_preallocation_size);
  {
    log::Writer log(std::move(file));
    std::string record;
    new_db.EncodeTo(&record);
    s = log.AddRecord(record);
  }
  if (s.ok()) {
    // Make "CURRENT" file that points to the new manifest file.
    s = SetCurrentFile(env_, dbname_, 1);
  } else {
    env_->DeleteFile(manifest);
  }
  return s;
}

void DBImpl::MaybeIgnoreError(Status* s) const {
  if (s->ok() || options_.paranoid_checks) {
    // No change needed
  } else {
    Log(options_.info_log, "Ignoring error %s", s->ToString().c_str());
    *s = Status::OK();
  }
}

const Status DBImpl::CreateArchivalDirectory() {
  if (options_.WAL_ttl_seconds > 0 || options_.WAL_size_limit_MB > 0) {
    std::string archivalPath = ArchivalDirectory(options_.wal_dir);
    return env_->CreateDirIfMissing(archivalPath);
  }
  return Status::OK();
}

void DBImpl::PrintStatistics() {
  auto dbstats = options_.statistics.get();
  if (dbstats) {
    Log(options_.info_log,
        "STATISTCS:\n %s",
        dbstats->ToString().c_str());
  }
}

void DBImpl::MaybeDumpStats() {
  if (options_.stats_dump_period_sec == 0) return;

  const uint64_t now_micros = env_->NowMicros();

  if (last_stats_dump_time_microsec_ +
      options_.stats_dump_period_sec * 1000000
      <= now_micros) {
    // Multiple threads could race in here simultaneously.
    // However, the last one will update last_stats_dump_time_microsec_
    // atomically. We could see more than one dump during one dump
    // period in rare cases.
    last_stats_dump_time_microsec_ = now_micros;
    std::string stats;
    GetProperty("rocksdb.stats", &stats);
    Log(options_.info_log, "%s", stats.c_str());
    PrintStatistics();
  }
}

<<<<<<< HEAD
=======
// DBImpl::SuperVersion methods
DBImpl::SuperVersion::~SuperVersion() {
  for (auto td : to_delete) {
    delete td;
  }
}

DBImpl::SuperVersion* DBImpl::SuperVersion::Ref() {
  refs.fetch_add(1, std::memory_order_relaxed);
  return this;
}

bool DBImpl::SuperVersion::Unref() {
  assert(refs > 0);
  // fetch_sub returns the previous value of yoeref
  return refs.fetch_sub(1, std::memory_order_relaxed) == 1;
}

void DBImpl::SuperVersion::Cleanup() {
  assert(refs.load(std::memory_order_relaxed) == 0);
  imm->Unref(&to_delete);
  MemTable* m = mem->Unref();
  if (m != nullptr) {
    to_delete.push_back(m);
  }
  current->Unref();
}

void DBImpl::SuperVersion::Init(MemTable* new_mem, MemTableListVersion* new_imm,
                                Version* new_current) {
  mem = new_mem;
  imm = new_imm;
  current = new_current;
  mem->Ref();
  imm->Ref();
  current->Ref();
  refs.store(1, std::memory_order_relaxed);
}

>>>>>>> 15d7bf95
// Returns the list of live files in 'sst_live' and the list
// of all files in the filesystem in 'candidate_files'.
// no_full_scan = true -- never do the full scan using GetChildren()
// force = false -- don't force the full scan, except every
//  options_.delete_obsolete_files_period_micros
// force = true -- force the full scan
void DBImpl::FindObsoleteFiles(DeletionState& deletion_state,
                               bool force,
                               bool no_full_scan) {
  mutex_.AssertHeld();

  // if deletion is disabled, do nothing
  if (disable_delete_obsolete_files_ > 0) {
    return;
  }

  bool doing_the_full_scan = false;

  // logic for figurint out if we're doing the full scan
  if (no_full_scan) {
    doing_the_full_scan = false;
  } else if (force || options_.delete_obsolete_files_period_micros == 0) {
    doing_the_full_scan = true;
  } else {
    const uint64_t now_micros = env_->NowMicros();
    if (delete_obsolete_files_last_run_ +
        options_.delete_obsolete_files_period_micros < now_micros) {
      doing_the_full_scan = true;
      delete_obsolete_files_last_run_ = now_micros;
    }
  }

  // get obsolete files
  versions_->GetObsoleteFiles(&deletion_state.sst_delete_files);

  // store the current filenum, lognum, etc
  deletion_state.manifest_file_number = versions_->ManifestFileNumber();
  deletion_state.log_number = versions_->MinLogNumber();
  deletion_state.prev_log_number = versions_->PrevLogNumber();

  if (!doing_the_full_scan && !deletion_state.HaveSomethingToDelete()) {
    // avoid filling up sst_live if we're sure that we
    // are not going to do the full scan and that we don't have
    // anything to delete at the moment
    return;
  }

  // don't delete live files
  deletion_state.sst_live.assign(pending_outputs_.begin(),
                                 pending_outputs_.end());
  versions_->AddLiveFiles(&deletion_state.sst_live);

  if (doing_the_full_scan) {
    // set of all files in the directory. We'll exclude files that are still
    // alive in the subsequent processings.
    env_->GetChildren(
        dbname_, &deletion_state.candidate_files
    ); // Ignore errors

    //Add log files in wal_dir
    if (options_.wal_dir != dbname_) {
      std::vector<std::string> log_files;
      env_->GetChildren(options_.wal_dir, &log_files); // Ignore errors
      deletion_state.candidate_files.insert(
        deletion_state.candidate_files.end(),
        log_files.begin(),
        log_files.end()
      );
    }
  }
}

// Diffs the files listed in filenames and those that do not
// belong to live files are posibly removed. Also, removes all the
// files in sst_delete_files and log_delete_files.
// It is not necessary to hold the mutex when invoking this method.
void DBImpl::PurgeObsoleteFiles(DeletionState& state) {
  // check if there is anything to do
  if (state.candidate_files.empty() &&
      state.sst_delete_files.empty() &&
      state.log_delete_files.empty()) {
    return;
  }

  // this checks if FindObsoleteFiles() was run before. If not, don't do
  // PurgeObsoleteFiles(). If FindObsoleteFiles() was run, we need to also
  // run PurgeObsoleteFiles(), even if disable_delete_obsolete_files_ is true
  if (state.manifest_file_number == 0) {
    return;
  }
  std::vector<std::string> old_log_files;

  // Now, convert live list to an unordered set, WITHOUT mutex held;
  // set is slow.
  std::unordered_set<uint64_t> sst_live(
      state.sst_live.begin(), state.sst_live.end()
  );

  auto& candidate_files = state.candidate_files;
  candidate_files.reserve(
      candidate_files.size() +
      state.sst_delete_files.size() +
      state.log_delete_files.size());
  // We may ignore the dbname when generating the file names.
  const char* kDumbDbName = "";
  for (auto file : state.sst_delete_files) {
    candidate_files.push_back(
        TableFileName(kDumbDbName, file->number).substr(1)
    );
    delete file;
  }

  for (auto file_num : state.log_delete_files) {
    if (file_num > 0) {
      candidate_files.push_back(
          LogFileName(kDumbDbName, file_num).substr(1)
      );
    }
  }

  // dedup state.candidate_files so we don't try to delete the same
  // file twice
  sort(candidate_files.begin(), candidate_files.end());
  candidate_files.erase(
      unique(candidate_files.begin(), candidate_files.end()),
      candidate_files.end()
  );

  for (const auto& to_delete : candidate_files) {
    uint64_t number;
    FileType type;
    // Ignore file if we cannot recognize it.
    if (!ParseFileName(to_delete, &number, &type)) {
      continue;
    }

    bool keep = true;
    switch (type) {
      case kLogFile:
        keep = ((number >= state.log_number) ||
                (number == state.prev_log_number));
        break;
      case kDescriptorFile:
        // Keep my manifest file, and any newer incarnations'
        // (in case there is a race that allows other incarnations)
        keep = (number >= state.manifest_file_number);
        break;
      case kTableFile:
        keep = (sst_live.find(number) != sst_live.end());
        break;
      case kTempFile:
        // Any temp files that are currently being written to must
        // be recorded in pending_outputs_, which is inserted into "live"
        keep = (sst_live.find(number) != sst_live.end());
        break;
      case kInfoLogFile:
        keep = true;
        if (number != 0) {
          old_log_files.push_back(to_delete);
        }
        break;
      case kCurrentFile:
      case kDBLockFile:
      case kIdentityFile:
      case kMetaDatabase:
        keep = true;
        break;
    }

    if (keep) {
      continue;
    }

    if (type == kTableFile) {
      // evict from cache
      TableCache::Evict(table_cache_.get(), number);
    }
    std::string fname = ((type == kLogFile) ? options_.wal_dir : dbname_) +
        "/" + to_delete;
    Log(options_.info_log,
        "Delete type=%d #%lu",
        int(type),
        (unsigned long)number);

    if (type == kLogFile &&
        (options_.WAL_ttl_seconds > 0 || options_.WAL_size_limit_MB > 0)) {
      Status s = env_->RenameFile(fname,
          ArchivedLogFileName(options_.wal_dir, number));
      if (!s.ok()) {
        Log(options_.info_log,
            "RenameFile logfile #%lu FAILED -- %s\n",
            (unsigned long)number, s.ToString().c_str());
      }
    } else {
      Status s = env_->DeleteFile(fname);
      if (!s.ok()) {
        Log(options_.info_log, "Delete type=%d #%lu FAILED -- %s\n",
            int(type), (unsigned long)number, s.ToString().c_str());
      }
    }
  }

  // Delete old info log files.
  size_t old_log_file_count = old_log_files.size();
  // NOTE: Currently we only support log purge when options_.db_log_dir is
  // located in `dbname` directory.
  if (old_log_file_count >= options_.keep_log_file_num &&
      options_.db_log_dir.empty()) {
    std::sort(old_log_files.begin(), old_log_files.end());
    size_t end = old_log_file_count - options_.keep_log_file_num;
    for (unsigned int i = 0; i <= end; i++) {
      std::string& to_delete = old_log_files.at(i);
      // Log(options_.info_log, "Delete type=%d %s\n",
      //     int(kInfoLogFile), to_delete.c_str());
      env_->DeleteFile(dbname_ + "/" + to_delete);
    }
  }
  PurgeObsoleteWALFiles();
  LogFlush(options_.info_log);
}

void DBImpl::DeleteObsoleteFiles() {
  mutex_.AssertHeld();
  DeletionState deletion_state;
  FindObsoleteFiles(deletion_state, true);
  PurgeObsoleteFiles(deletion_state);
}

// 1. Go through all archived files and
//    a. if ttl is enabled, delete outdated files
//    b. if archive size limit is enabled, delete empty files,
//        compute file number and size.
// 2. If size limit is enabled:
//    a. compute how many files should be deleted
//    b. get sorted non-empty archived logs
//    c. delete what should be deleted
void DBImpl::PurgeObsoleteWALFiles() {
  bool const ttl_enabled = options_.WAL_ttl_seconds > 0;
  bool const size_limit_enabled =  options_.WAL_size_limit_MB > 0;
  if (!ttl_enabled && !size_limit_enabled) {
    return;
  }

  int64_t current_time;
  Status s = env_->GetCurrentTime(&current_time);
  if (!s.ok()) {
    Log(options_.info_log, "Can't get current time: %s", s.ToString().c_str());
    assert(false);
    return;
  }
  uint64_t const now_seconds = static_cast<uint64_t>(current_time);
  uint64_t const time_to_check = (ttl_enabled && !size_limit_enabled) ?
    options_.WAL_ttl_seconds / 2 : default_interval_to_delete_obsolete_WAL_;

  if (purge_wal_files_last_run_ + time_to_check > now_seconds) {
    return;
  }

  purge_wal_files_last_run_ = now_seconds;

  std::string archival_dir = ArchivalDirectory(options_.wal_dir);
  std::vector<std::string> files;
  s = env_->GetChildren(archival_dir, &files);
  if (!s.ok()) {
    Log(options_.info_log, "Can't get archive files: %s", s.ToString().c_str());
    assert(false);
    return;
  }

  size_t log_files_num = 0;
  uint64_t log_file_size = 0;

  for (auto& f : files) {
    uint64_t number;
    FileType type;
    if (ParseFileName(f, &number, &type) && type == kLogFile) {
      std::string const file_path = archival_dir + "/" + f;
      if (ttl_enabled) {
        uint64_t file_m_time;
        Status const s = env_->GetFileModificationTime(file_path,
          &file_m_time);
        if (!s.ok()) {
          Log(options_.info_log, "Can't get file mod time: %s: %s",
              file_path.c_str(), s.ToString().c_str());
          continue;
        }
        if (now_seconds - file_m_time > options_.WAL_ttl_seconds) {
          Status const s = env_->DeleteFile(file_path);
          if (!s.ok()) {
            Log(options_.info_log, "Can't delete file: %s: %s",
                file_path.c_str(), s.ToString().c_str());
            continue;
          }
          continue;
        }
      }

      if (size_limit_enabled) {
        uint64_t file_size;
        Status const s = env_->GetFileSize(file_path, &file_size);
        if (!s.ok()) {
          Log(options_.info_log, "Can't get file size: %s: %s",
              file_path.c_str(), s.ToString().c_str());
          return;
        } else {
          if (file_size > 0) {
            log_file_size = std::max(log_file_size, file_size);
            ++log_files_num;
          } else {
            Status s = env_->DeleteFile(file_path);
            if (!s.ok()) {
              Log(options_.info_log, "Can't delete file: %s: %s",
                  file_path.c_str(), s.ToString().c_str());
              continue;
            }
          }
        }
      }
    }
  }

  if (0 == log_files_num || !size_limit_enabled) {
    return;
  }

  size_t const files_keep_num = options_.WAL_size_limit_MB *
    1024 * 1024 / log_file_size;
  if (log_files_num <= files_keep_num) {
    return;
  }

  size_t files_del_num = log_files_num - files_keep_num;
  VectorLogPtr archived_logs;
  AppendSortedWalsOfType(archival_dir, archived_logs, kArchivedLogFile);

  if (files_del_num > archived_logs.size()) {
    Log(options_.info_log, "Trying to delete more archived log files than "
        "exist. Deleting all");
    files_del_num = archived_logs.size();
  }

  for (size_t i = 0; i < files_del_num; ++i) {
    std::string const file_path = archived_logs[i]->PathName();
    Status const s = DeleteFile(file_path);
    if (!s.ok()) {
      Log(options_.info_log, "Can't delete file: %s: %s",
          file_path.c_str(), s.ToString().c_str());
      continue;
    }
  }
}

Status DBImpl::Recover(
    const std::vector<ColumnFamilyDescriptor>& column_families, bool read_only,
    bool error_if_log_file_exist) {
  mutex_.AssertHeld();

  assert(db_lock_ == nullptr);
  if (!read_only) {
    // We call CreateDirIfMissing() as the directory may already exist (if we
    // are reopening a DB), when this happens we don't want creating the
    // directory to cause an error. However, we need to check if creating the
    // directory fails or else we may get an obscure message about the lock
    // file not existing. One real-world example of this occurring is if
    // env->CreateDirIfMissing() doesn't create intermediate directories, e.g.
    // when dbname_ is "dir/db" but when "dir" doesn't exist.
    Status s = env_->CreateDirIfMissing(dbname_);
    if (!s.ok()) {
      return s;
    }

    s = env_->NewDirectory(dbname_, &db_directory_);
    if (!s.ok()) {
      return s;
    }

    s = env_->LockFile(LockFileName(dbname_), &db_lock_);
    if (!s.ok()) {
      return s;
    }

    if (!env_->FileExists(CurrentFileName(dbname_))) {
      if (options_.create_if_missing) {
        // TODO: add merge_operator name check
        s = NewDB();
        if (!s.ok()) {
          return s;
        }
      } else {
        return Status::InvalidArgument(
            dbname_, "does not exist (create_if_missing is false)");
      }
    } else {
      if (options_.error_if_exists) {
        return Status::InvalidArgument(
            dbname_, "exists (error_if_exists is true)");
      }
    }
    // Check for the IDENTITY file and create it if not there
    if (!env_->FileExists(IdentityFileName(dbname_))) {
      s = SetIdentityFile(env_, dbname_);
      if (!s.ok()) {
        return s;
      }
    }
  }

  Status s = versions_->Recover(column_families);
  if (s.ok()) {
    SequenceNumber max_sequence(0);
    default_cf_handle_ = new ColumnFamilyHandleImpl(
        versions_->GetColumnFamilySet()->GetDefault(), this, &mutex_);

    // Recover from all newer log files than the ones named in the
    // descriptor (new log files may have been added by the previous
    // incarnation without registering them in the descriptor).
    //
    // Note that PrevLogNumber() is no longer used, but we pay
    // attention to it in case we are recovering a database
    // produced by an older version of rocksdb.
    const uint64_t min_log = versions_->MinLogNumber();
    const uint64_t prev_log = versions_->PrevLogNumber();
    std::vector<std::string> filenames;
    s = env_->GetChildren(options_.wal_dir, &filenames);
    if (!s.ok()) {
      return s;
    }

    std::vector<uint64_t> logs;
    for (size_t i = 0; i < filenames.size(); i++) {
      uint64_t number;
      FileType type;
      if (ParseFileName(filenames[i], &number, &type)
          && type == kLogFile
          && ((number >= min_log) || (number == prev_log))) {
        logs.push_back(number);
      }
    }

    if (logs.size() > 0 && error_if_log_file_exist) {
      return Status::Corruption(""
          "The db was opened in readonly mode with error_if_log_file_exist"
          "flag but a log file already exists");
    }

    // Recover in the order in which the logs were generated
    std::sort(logs.begin(), logs.end());
    for (const auto& log : logs) {
      // The previous incarnation may not have written any MANIFEST
      // records after allocating this log number.  So we manually
      // update the file number allocation counter in VersionSet.
      versions_->MarkFileNumberUsed(log);
      s = RecoverLogFile(log, &max_sequence, read_only);
    }

    if (s.ok()) {
      if (versions_->LastSequence() < max_sequence) {
        versions_->SetLastSequence(max_sequence);
      }
      SetTickerCount(options_.statistics.get(), SEQUENCE_NUMBER,
                     versions_->LastSequence());
    }
  }

  return s;
}

Status DBImpl::RecoverLogFile(uint64_t log_number, SequenceNumber* max_sequence,
                              bool read_only) {
  struct LogReporter : public log::Reader::Reporter {
    Env* env;
    Logger* info_log;
    const char* fname;
    Status* status;  // nullptr if options_.paranoid_checks==false or
                     //            options_.skip_log_error_on_recovery==true
    virtual void Corruption(size_t bytes, const Status& s) {
      Log(info_log, "%s%s: dropping %d bytes; %s",
          (this->status == nullptr ? "(ignoring error) " : ""),
          fname, static_cast<int>(bytes), s.ToString().c_str());
      if (this->status != nullptr && this->status->ok()) *this->status = s;
    }
  };

  mutex_.AssertHeld();

  std::unordered_map<int, VersionEdit> version_edits;
  // no need to refcount because iteration is under mutex
  for (auto cfd : *versions_->GetColumnFamilySet()) {
    VersionEdit edit;
    edit.SetColumnFamily(cfd->GetID());
    version_edits.insert({cfd->GetID(), edit});
  }

  // Open the log file
  std::string fname = LogFileName(options_.wal_dir, log_number);
  unique_ptr<SequentialFile> file;
  Status status = env_->NewSequentialFile(fname, &file, storage_options_);
  if (!status.ok()) {
    MaybeIgnoreError(&status);
    return status;
  }

  // Create the log reader.
  LogReporter reporter;
  reporter.env = env_;
  reporter.info_log = options_.info_log.get();
  reporter.fname = fname.c_str();
  reporter.status = (options_.paranoid_checks &&
                     !options_.skip_log_error_on_recovery ? &status : nullptr);
  // We intentially make log::Reader do checksumming even if
  // paranoid_checks==false so that corruptions cause entire commits
  // to be skipped instead of propagating bad information (like overly
  // large sequence numbers).
  log::Reader reader(std::move(file), &reporter, true/*checksum*/,
                     0/*initial_offset*/);
  Log(options_.info_log, "Recovering log #%lu",
      (unsigned long) log_number);

  // Read all the records and add to a memtable
  std::string scratch;
  Slice record;
  WriteBatch batch;
  while (reader.ReadRecord(&record, &scratch)) {
    if (record.size() < 12) {
      reporter.Corruption(
          record.size(), Status::Corruption("log record too small"));
      continue;
    }
    WriteBatchInternal::SetContents(&batch, record);

    status = WriteBatchInternal::InsertInto(
        &batch, column_family_memtables_.get(), log_number);

    MaybeIgnoreError(&status);
    if (!status.ok()) {
      return status;
    }
    const SequenceNumber last_seq =
        WriteBatchInternal::Sequence(&batch) +
        WriteBatchInternal::Count(&batch) - 1;
    if (last_seq > *max_sequence) {
      *max_sequence = last_seq;
    }

    if (!read_only) {
      // no need to refcount since client still doesn't have access
      // to the DB and can not drop column families while we iterate
      for (auto cfd : *versions_->GetColumnFamilySet()) {
        if (cfd->mem()->ApproximateMemoryUsage() >
            cfd->options()->write_buffer_size) {
          // If this asserts, it means that InsertInto failed in
          // filtering updates to already-flushed column families
          assert(cfd->GetLogNumber() <= log_number);
          auto iter = version_edits.find(cfd->GetID());
          assert(iter != version_edits.end());
          VersionEdit* edit = &iter->second;
          status = WriteLevel0TableForRecovery(cfd, cfd->mem(), edit);
          // we still want to clear the memtable, even if the recovery failed
          cfd->CreateNewMemtable();
          if (!status.ok()) {
            // Reflect errors immediately so that conditions like full
            // file-systems cause the DB::Open() to fail.
            return status;
          }
        }
      }
    }
  }

  if (!read_only) {
    // no need to refcount since client still doesn't have access
    // to the DB and can not drop column families while we iterate
    for (auto cfd : *versions_->GetColumnFamilySet()) {
      auto iter = version_edits.find(cfd->GetID());
      assert(iter != version_edits.end());
      VersionEdit* edit = &iter->second;

      if (cfd->GetLogNumber() > log_number) {
        // Column family cfd has already flushed the data
        // from log_number. Memtable has to be empty because
        // we filter the updates based on log_number
        // (in WriteBatch::InsertInto)
        assert(cfd->mem()->GetFirstSequenceNumber() == 0);
        assert(edit->NumEntries() == 0);
        continue;
      }

      // flush the final memtable (if non-empty)
      if (cfd->mem()->GetFirstSequenceNumber() != 0) {
        status = WriteLevel0TableForRecovery(cfd, cfd->mem(), edit);
      }
      // we still want to clear the memtable, even if the recovery failed
      cfd->CreateNewMemtable();
      if (!status.ok()) {
        return status;
      }

      // write MANIFEST with update
      // writing log number in the manifest means that any log file
      // with number strongly less than (log_number + 1) is already
      // recovered and should be ignored on next reincarnation.
      // Since we already recovered log_number, we want all logs
      // with numbers `<= log_number` (includes this one) to be ignored
      edit->SetLogNumber(log_number + 1);
      // we must mark the next log number as used, even though it's
      // not actually used. that is because VersionSet assumes
      // VersionSet::next_file_number_ always to be strictly greater than any
      // log
      // number
      versions_->MarkFileNumberUsed(log_number + 1);
      status = versions_->LogAndApply(cfd, edit, &mutex_);
      if (!status.ok()) {
        return status;
      }
    }
  }

  return status;
}

Status DBImpl::WriteLevel0TableForRecovery(ColumnFamilyData* cfd, MemTable* mem,
                                           VersionEdit* edit) {
  mutex_.AssertHeld();
  const uint64_t start_micros = env_->NowMicros();
  FileMetaData meta;
  meta.number = versions_->NewFileNumber();
  pending_outputs_.insert(meta.number);
  Iterator* iter = mem->NewIterator();
  const SequenceNumber newest_snapshot = snapshots_.GetNewest();
  const SequenceNumber earliest_seqno_in_memtable =
    mem->GetFirstSequenceNumber();
  Log(options_.info_log, "Level-0 table #%lu: started",
      (unsigned long) meta.number);

  Status s;
  {
    mutex_.Unlock();
    s = BuildTable(dbname_, env_, *cfd->full_options(), storage_options_,
                   cfd->table_cache(), iter, &meta, cfd->internal_comparator(),
                   newest_snapshot, earliest_seqno_in_memtable,
                   GetCompressionFlush(*cfd->full_options()));
    LogFlush(options_.info_log);
    mutex_.Lock();
  }

  Log(options_.info_log, "Level-0 table #%lu: %lu bytes %s",
      (unsigned long) meta.number,
      (unsigned long) meta.file_size,
      s.ToString().c_str());
  delete iter;

  pending_outputs_.erase(meta.number);

  // Note that if file_size is zero, the file has been deleted and
  // should not be added to the manifest.
  int level = 0;
  if (s.ok() && meta.file_size > 0) {
    edit->AddFile(level, meta.number, meta.file_size,
                  meta.smallest, meta.largest,
                  meta.smallest_seqno, meta.largest_seqno);
  }

  InternalStats::CompactionStats stats;
  stats.micros = env_->NowMicros() - start_micros;
  stats.bytes_written = meta.file_size;
  stats.files_out_levelnp1 = 1;
  cfd->internal_stats()->AddCompactionStats(level, stats);
  RecordTick(options_.statistics.get(), COMPACT_WRITE_BYTES, meta.file_size);
  return s;
}

Status DBImpl::WriteLevel0Table(ColumnFamilyData* cfd,
                                autovector<MemTable*>& mems, VersionEdit* edit,
                                uint64_t* filenumber) {
  mutex_.AssertHeld();
  const uint64_t start_micros = env_->NowMicros();
  FileMetaData meta;
  meta.number = versions_->NewFileNumber();
  *filenumber = meta.number;
  pending_outputs_.insert(meta.number);

  const SequenceNumber newest_snapshot = snapshots_.GetNewest();
  const SequenceNumber earliest_seqno_in_memtable =
    mems[0]->GetFirstSequenceNumber();
  Version* base = cfd->current();
  base->Ref();          // it is likely that we do not need this reference
  Status s;
  {
    mutex_.Unlock();
    std::vector<Iterator*> memtables;
    for (MemTable* m : mems) {
      Log(options_.info_log,
          "Flushing memtable with log file: %lu\n",
          (unsigned long)m->GetLogNumber());
      memtables.push_back(m->NewIterator());
    }
    Iterator* iter = NewMergingIterator(env_, &cfd->internal_comparator(),
                                        &memtables[0], memtables.size());
    Log(options_.info_log, "Level-0 flush table #%lu: started",
        (unsigned long)meta.number);

    s = BuildTable(dbname_, env_, *cfd->full_options(), storage_options_,
                   cfd->table_cache(), iter, &meta, cfd->internal_comparator(),
                   newest_snapshot, earliest_seqno_in_memtable,
                   GetCompressionFlush(*cfd->full_options()));
    LogFlush(options_.info_log);
    delete iter;
    Log(options_.info_log, "Level-0 flush table #%lu: %lu bytes %s",
        (unsigned long) meta.number,
        (unsigned long) meta.file_size,
        s.ToString().c_str());
    if (!options_.disableDataSync) {
      db_directory_->Fsync();
    }
    mutex_.Lock();
  }
  base->Unref();

  // re-acquire the most current version
  base = cfd->current();

  // There could be multiple threads writing to its own level-0 file.
  // The pending_outputs cannot be cleared here, otherwise this newly
  // created file might not be considered as a live-file by another
  // compaction thread that is concurrently deleting obselete files.
  // The pending_outputs can be cleared only after the new version is
  // committed so that other threads can recognize this file as a
  // valid one.
  // pending_outputs_.erase(meta.number);

  // Note that if file_size is zero, the file has been deleted and
  // should not be added to the manifest.
  int level = 0;
  if (s.ok() && meta.file_size > 0) {
    const Slice min_user_key = meta.smallest.user_key();
    const Slice max_user_key = meta.largest.user_key();
    // if we have more than 1 background thread, then we cannot
    // insert files directly into higher levels because some other
    // threads could be concurrently producing compacted files for
    // that key range.
    if (base != nullptr && options_.max_background_compactions <= 1 &&
        cfd->options()->compaction_style == kCompactionStyleLevel) {
      level = base->PickLevelForMemTableOutput(min_user_key, max_user_key);
    }
    edit->AddFile(level, meta.number, meta.file_size,
                  meta.smallest, meta.largest,
                  meta.smallest_seqno, meta.largest_seqno);
  }

  InternalStats::CompactionStats stats;
  stats.micros = env_->NowMicros() - start_micros;
  stats.bytes_written = meta.file_size;
  cfd->internal_stats()->AddCompactionStats(level, stats);
  RecordTick(options_.statistics.get(), COMPACT_WRITE_BYTES, meta.file_size);
  return s;
}

Status DBImpl::FlushMemTableToOutputFile(ColumnFamilyData* cfd,
                                         bool* madeProgress,
                                         DeletionState& deletion_state) {
  mutex_.AssertHeld();
<<<<<<< HEAD
  assert(cfd->imm()->size() != 0);

  if (!cfd->imm()->IsFlushPending()) {
    Log(options_.info_log, "FlushMemTableToOutputFile already in progress");
    return Status::IOError("FlushMemTableToOutputFile already in progress");
  }
=======
  assert(imm_.size() != 0);
  assert(imm_.IsFlushPending());
>>>>>>> 15d7bf95

  // Save the contents of the earliest memtable as a new Table
  uint64_t file_number;
  autovector<MemTable*> mems;
  cfd->imm()->PickMemtablesToFlush(&mems);
  if (mems.empty()) {
    Log(options_.info_log, "Nothing in memstore to flush");
    return Status::OK();
  }

  // record the logfile_number_ before we release the mutex
  // entries mems are (implicitly) sorted in ascending order by their created
  // time. We will use the first memtable's `edit` to keep the meta info for
  // this flush.
  MemTable* m = mems[0];
  VersionEdit* edit = m->GetEdits();
  edit->SetPrevLogNumber(0);
  // SetLogNumber(log_num) indicates logs with number smaller than log_num
  // will no longer be picked up for recovery.
  edit->SetLogNumber(mems.back()->GetNextLogNumber());
  edit->SetColumnFamily(cfd->GetID());

  std::vector<uint64_t> logs_to_delete;
  for (auto mem : mems) {
    logs_to_delete.push_back(mem->GetLogNumber());
  }

  // This will release and re-acquire the mutex.
  Status s = WriteLevel0Table(cfd, mems, edit, &file_number);

<<<<<<< HEAD
  if (s.ok() && (shutting_down_.Acquire_Load() || cfd->IsDropped())) {
    s = Status::IOError("Column family closed during memtable flush");
=======
  if (s.ok() && shutting_down_.Acquire_Load()) {
    s = Status::ShutdownInProgress(
      "Database shutdown started during memtable compaction"
    );
>>>>>>> 15d7bf95
  }

  if (!s.ok()) {
    imm_.RollbackMemtableFlush(mems, file_number, &pending_outputs_);
    return s;
  }

  // Replace immutable memtable with the generated Table
<<<<<<< HEAD
  s = cfd->imm()->InstallMemtableFlushResults(
      cfd, mems, versions_.get(), s, &mutex_, options_.info_log.get(),
      file_number, pending_outputs_, &deletion_state.memtables_to_free,
      db_directory_.get());
=======
  s = imm_.InstallMemtableFlushResults(
      mems, versions_.get(), &mutex_, options_.info_log.get(), file_number,
      pending_outputs_, &deletion_state.memtables_to_free, db_directory_.get());
>>>>>>> 15d7bf95

  if (s.ok()) {
    InstallSuperVersion(cfd, deletion_state);
    if (madeProgress) {
      *madeProgress = 1;
    }

    MaybeScheduleLogDBDeployStats();

    if (disable_delete_obsolete_files_ == 0) {
      // add to deletion state
      deletion_state.log_delete_files.insert(
          deletion_state.log_delete_files.end(),
          logs_to_delete.begin(),
          logs_to_delete.end());
    }
  }
  return s;
}

Status DBImpl::CompactRange(ColumnFamilyHandle* column_family,
                            const Slice* begin, const Slice* end,
                            bool reduce_level, int target_level) {
  auto cfh = reinterpret_cast<ColumnFamilyHandleImpl*>(column_family);
  auto cfd = cfh->cfd();

  Status s = FlushMemTable(cfd, FlushOptions());
  if (!s.ok()) {
    LogFlush(options_.info_log);
    return s;
  }

  int max_level_with_files = 1;
  {
    MutexLock l(&mutex_);
    Version* base = cfd->current();
    for (int level = 1; level < cfd->NumberLevels(); level++) {
      if (base->OverlapInLevel(level, begin, end)) {
        max_level_with_files = level;
      }
    }
  }
  for (int level = 0; level <= max_level_with_files; level++) {
    // in case the compaction is unversal or if we're compacting the
    // bottom-most level, the output level will be the same as input one
    if (cfd->options()->compaction_style == kCompactionStyleUniversal ||
        level == max_level_with_files) {
      s = RunManualCompaction(cfd, level, level, begin, end);
    } else {
      s = RunManualCompaction(cfd, level, level + 1, begin, end);
    }
    if (!s.ok()) {
      LogFlush(options_.info_log);
      return s;
    }
  }

  if (reduce_level) {
    s = ReFitLevel(cfd, max_level_with_files, target_level);
  }
  LogFlush(options_.info_log);

  return s;
}

// return the same level if it cannot be moved
int DBImpl::FindMinimumEmptyLevelFitting(ColumnFamilyData* cfd, int level) {
  mutex_.AssertHeld();
  Version* current = cfd->current();
  int minimum_level = level;
  for (int i = level - 1; i > 0; --i) {
    // stop if level i is not empty
    if (current->NumLevelFiles(i) > 0) break;
    // stop if level i is too small (cannot fit the level files)
    if (cfd->compaction_picker()->MaxBytesForLevel(i) <
        current->NumLevelBytes(level)) {
      break;
    }

    minimum_level = i;
  }
  return minimum_level;
}

Status DBImpl::ReFitLevel(ColumnFamilyData* cfd, int level, int target_level) {
  assert(level < cfd->NumberLevels());

  SuperVersion* superversion_to_free = nullptr;
  SuperVersion* new_superversion = new SuperVersion();

  mutex_.Lock();

  // only allow one thread refitting
  if (refitting_level_) {
    mutex_.Unlock();
    Log(options_.info_log, "ReFitLevel: another thread is refitting");
    delete new_superversion;
    return Status::NotSupported("another thread is refitting");
  }
  refitting_level_ = true;

  // wait for all background threads to stop
  bg_work_gate_closed_ = true;
  while (bg_compaction_scheduled_ > 0 || bg_flush_scheduled_) {
    Log(options_.info_log,
        "RefitLevel: waiting for background threads to stop: %d %d",
        bg_compaction_scheduled_, bg_flush_scheduled_);
    bg_cv_.Wait();
  }

  // move to a smaller level
  int to_level = target_level;
  if (target_level < 0) {
    to_level = FindMinimumEmptyLevelFitting(cfd, level);
  }

  assert(to_level <= level);

  Status status;
  if (to_level < level) {
    Log(options_.info_log, "Before refitting:\n%s",
        cfd->current()->DebugString().data());

    VersionEdit edit;
    edit.SetColumnFamily(cfd->GetID());
    for (const auto& f : cfd->current()->files_[level]) {
      edit.DeleteFile(level, f->number);
      edit.AddFile(to_level, f->number, f->file_size, f->smallest, f->largest,
                   f->smallest_seqno, f->largest_seqno);
    }
    Log(options_.info_log, "Apply version edit:\n%s",
        edit.DebugString().data());

    status = versions_->LogAndApply(cfd, &edit, &mutex_, db_directory_.get());
    superversion_to_free = cfd->InstallSuperVersion(new_superversion);
    new_superversion = nullptr;

    Log(options_.info_log, "LogAndApply: %s\n", status.ToString().data());

    if (status.ok()) {
      Log(options_.info_log, "After refitting:\n%s",
          cfd->current()->DebugString().data());
    }
  }

  refitting_level_ = false;
  bg_work_gate_closed_ = false;

  mutex_.Unlock();
  delete superversion_to_free;
  delete new_superversion;
  return status;
}

int DBImpl::NumberLevels(ColumnFamilyHandle* column_family) {
  auto cfh = reinterpret_cast<ColumnFamilyHandleImpl*>(column_family);
  return cfh->cfd()->NumberLevels();
}

int DBImpl::MaxMemCompactionLevel(ColumnFamilyHandle* column_family) {
  auto cfh = reinterpret_cast<ColumnFamilyHandleImpl*>(column_family);
  return cfh->cfd()->options()->max_mem_compaction_level;
}

int DBImpl::Level0StopWriteTrigger(ColumnFamilyHandle* column_family) {
  auto cfh = reinterpret_cast<ColumnFamilyHandleImpl*>(column_family);
  return cfh->cfd()->options()->level0_stop_writes_trigger;
}

Status DBImpl::Flush(const FlushOptions& options,
                     ColumnFamilyHandle* column_family) {
  auto cfh = reinterpret_cast<ColumnFamilyHandleImpl*>(column_family);
  return FlushMemTable(cfh->cfd(), options);
}

SequenceNumber DBImpl::GetLatestSequenceNumber() const {
  return versions_->LastSequence();
}

Status DBImpl::GetUpdatesSince(SequenceNumber seq,
                               unique_ptr<TransactionLogIterator>* iter) {

  RecordTick(options_.statistics.get(), GET_UPDATES_SINCE_CALLS);
  if (seq > versions_->LastSequence()) {
    return Status::NotFound(
        "Requested sequence not yet written in the db");
  }
  //  Get all sorted Wal Files.
  //  Do binary search and open files and find the seq number.

  std::unique_ptr<VectorLogPtr> wal_files(new VectorLogPtr);
  Status s = GetSortedWalFiles(*wal_files);
  if (!s.ok()) {
    return s;
  }

  s = RetainProbableWalFiles(*wal_files, seq);
  if (!s.ok()) {
    return s;
  }
  iter->reset(
    new TransactionLogIteratorImpl(options_.wal_dir,
                                   &options_,
                                   storage_options_,
                                   seq,
                                   std::move(wal_files),
                                   this));
  return (*iter)->status();
}

Status DBImpl::RetainProbableWalFiles(VectorLogPtr& all_logs,
                                      const SequenceNumber target) {
  long start = 0; // signed to avoid overflow when target is < first file.
  long end = static_cast<long>(all_logs.size()) - 1;
  // Binary Search. avoid opening all files.
  while (end >= start) {
    long mid = start + (end - start) / 2;  // Avoid overflow.
    SequenceNumber current_seq_num = all_logs.at(mid)->StartSequence();
    if (current_seq_num == target) {
      end = mid;
      break;
    } else if (current_seq_num < target) {
      start = mid + 1;
    } else {
      end = mid - 1;
    }
  }
  size_t start_index = std::max(0l, end); // end could be -ve.
  // The last wal file is always included
  all_logs.erase(all_logs.begin(), all_logs.begin() + start_index);
  return Status::OK();
}

bool DBImpl::CheckWalFileExistsAndEmpty(const WalFileType type,
                                        const uint64_t number) {
  const std::string fname = (type == kAliveLogFile) ?
    LogFileName(options_.wal_dir, number) :
    ArchivedLogFileName(options_.wal_dir, number);
  uint64_t file_size;
  Status s = env_->GetFileSize(fname, &file_size);
  return (s.ok() && (file_size == 0));
}

Status DBImpl::ReadFirstRecord(const WalFileType type, const uint64_t number,
                               WriteBatch* const result) {

  if (type == kAliveLogFile) {
    std::string fname = LogFileName(options_.wal_dir, number);
    Status status = ReadFirstLine(fname, result);
    if (status.ok() || env_->FileExists(fname)) {
      // return OK or any error that is not caused non-existing file
      return status;
    }

    //  check if the file got moved to archive.
    std::string archived_file =
      ArchivedLogFileName(options_.wal_dir, number);
    Status s = ReadFirstLine(archived_file, result);
    if (s.ok() || env_->FileExists(archived_file)) {
      return s;
    }
    return Status::NotFound("Log File has been deleted: " + archived_file);
  } else if (type == kArchivedLogFile) {
    std::string fname = ArchivedLogFileName(options_.wal_dir, number);
    Status status = ReadFirstLine(fname, result);
    return status;
  }
  return Status::NotSupported("File Type Not Known: " + std::to_string(type));
}

Status DBImpl::ReadFirstLine(const std::string& fname,
                             WriteBatch* const batch) {
  struct LogReporter : public log::Reader::Reporter {
    Env* env;
    Logger* info_log;
    const char* fname;

    Status* status;
    bool ignore_error;  // true if options_.paranoid_checks==false
    virtual void Corruption(size_t bytes, const Status& s) {
      Log(info_log, "%s%s: dropping %d bytes; %s",
          (this->ignore_error ? "(ignoring error) " : ""),
          fname, static_cast<int>(bytes), s.ToString().c_str());
      if (this->status->ok()) {
        // only keep the first error
        *this->status = s;
      }
    }
  };

  unique_ptr<SequentialFile> file;
  Status status = env_->NewSequentialFile(fname, &file, storage_options_);

  if (!status.ok()) {
    return status;
  }


  LogReporter reporter;
  reporter.env = env_;
  reporter.info_log = options_.info_log.get();
  reporter.fname = fname.c_str();
  reporter.status = &status;
  reporter.ignore_error = !options_.paranoid_checks;
  log::Reader reader(std::move(file), &reporter, true/*checksum*/,
                     0/*initial_offset*/);
  std::string scratch;
  Slice record;

  if (reader.ReadRecord(&record, &scratch) &&
      (status.ok() || !options_.paranoid_checks)) {
    if (record.size() < 12) {
      reporter.Corruption(
          record.size(), Status::Corruption("log record too small"));
      //  TODO read record's till the first no corrupt entry?
    } else {
      WriteBatchInternal::SetContents(batch, record);
      return Status::OK();
    }
  }

  // ReadRecord returns false on EOF, which is deemed as OK() by Reader
  if (status.ok()) {
    status = Status::Corruption("eof reached");
  }
  return status;
}

struct CompareLogByPointer {
  bool operator() (const unique_ptr<LogFile>& a,
                   const unique_ptr<LogFile>& b) {
    LogFileImpl* a_impl = dynamic_cast<LogFileImpl*>(a.get());
    LogFileImpl* b_impl = dynamic_cast<LogFileImpl*>(b.get());
    return *a_impl < *b_impl;
  }
};

Status DBImpl::AppendSortedWalsOfType(const std::string& path,
    VectorLogPtr& log_files, WalFileType log_type) {
  std::vector<std::string> all_files;
  const Status status = env_->GetChildren(path, &all_files);
  if (!status.ok()) {
    return status;
  }
  log_files.reserve(log_files.size() + all_files.size());
  VectorLogPtr::iterator pos_start;
  if (!log_files.empty()) {
    pos_start = log_files.end() - 1;
  } else {
    pos_start = log_files.begin();
  }
  for (const auto& f : all_files) {
    uint64_t number;
    FileType type;
    if (ParseFileName(f, &number, &type) && type == kLogFile){

      WriteBatch batch;
      Status s = ReadFirstRecord(log_type, number, &batch);
      if (!s.ok()) {
        if (CheckWalFileExistsAndEmpty(log_type, number)) {
          continue;
        }
        return s;
      }

      uint64_t size_bytes;
      s = env_->GetFileSize(LogFileName(path, number), &size_bytes);
      if (!s.ok()) {
        return s;
      }

      log_files.push_back(std::move(unique_ptr<LogFile>(new LogFileImpl(
        number, log_type, WriteBatchInternal::Sequence(&batch), size_bytes))));
    }
  }
  CompareLogByPointer compare_log_files;
  std::sort(pos_start, log_files.end(), compare_log_files);
  return status;
}

Status DBImpl::RunManualCompaction(ColumnFamilyData* cfd, int input_level,
                                   int output_level, const Slice* begin,
                                   const Slice* end) {
  assert(input_level >= 0);

  InternalKey begin_storage, end_storage;

  ManualCompaction manual;
  manual.cfd = cfd;
  manual.input_level = input_level;
  manual.output_level = output_level;
  manual.done = false;
  manual.in_progress = false;
  // For universal compaction, we enforce every manual compaction to compact
  // all files.
  if (begin == nullptr ||
      cfd->options()->compaction_style == kCompactionStyleUniversal) {
    manual.begin = nullptr;
  } else {
    begin_storage = InternalKey(*begin, kMaxSequenceNumber, kValueTypeForSeek);
    manual.begin = &begin_storage;
  }
  if (end == nullptr ||
      cfd->options()->compaction_style == kCompactionStyleUniversal) {
    manual.end = nullptr;
  } else {
    end_storage = InternalKey(*end, 0, static_cast<ValueType>(0));
    manual.end = &end_storage;
  }

  MutexLock l(&mutex_);

  // When a manual compaction arrives, temporarily disable scheduling of
  // non-manual compactions and wait until the number of scheduled compaction
  // jobs drops to zero. This is needed to ensure that this manual compaction
  // can compact any range of keys/files.
  //
  // bg_manual_only_ is non-zero when at least one thread is inside
  // RunManualCompaction(), i.e. during that time no other compaction will
  // get scheduled (see MaybeScheduleFlushOrCompaction).
  //
  // Note that the following loop doesn't stop more that one thread calling
  // RunManualCompaction() from getting to the second while loop below.
  // However, only one of them will actually schedule compaction, while
  // others will wait on a condition variable until it completes.

  ++bg_manual_only_;
  while (bg_compaction_scheduled_ > 0) {
    Log(options_.info_log,
        "Manual compaction waiting for all other scheduled background "
        "compactions to finish");
    bg_cv_.Wait();
  }

  Log(options_.info_log, "Manual compaction starting");

  while (!manual.done && !shutting_down_.Acquire_Load() && bg_error_.ok()) {
    assert(bg_manual_only_ > 0);
    if (manual_compaction_ != nullptr) {
      // Running either this or some other manual compaction
      bg_cv_.Wait();
    } else {
      manual_compaction_ = &manual;
      MaybeScheduleFlushOrCompaction();
    }
  }

  assert(!manual.in_progress);
  assert(bg_manual_only_ > 0);
  --bg_manual_only_;
  return manual.status;
}

Status DBImpl::TEST_CompactRange(int level,
                                 const Slice* begin,
                                 const Slice* end) {
  auto default_cfd = default_cf_handle_->cfd();
  int output_level =
      (default_cfd->options()->compaction_style == kCompactionStyleUniversal)
          ? level
          : level + 1;
  return RunManualCompaction(default_cfd, level, output_level, begin, end);
}

Status DBImpl::FlushMemTable(ColumnFamilyData* cfd,
                             const FlushOptions& options) {
  // nullptr batch means just wait for earlier writes to be done
  Status s = Write(WriteOptions(), nullptr);
  if (s.ok() && options.wait) {
    // Wait until the compaction completes
    s = WaitForFlushMemTable(cfd);
  }
  return s;
}

Status DBImpl::WaitForFlushMemTable(ColumnFamilyData* cfd) {
  Status s;
  // Wait until the compaction completes
  MutexLock l(&mutex_);
  while (cfd->imm()->size() > 0 && bg_error_.ok()) {
    bg_cv_.Wait();
  }
  if (!bg_error_.ok()) {
    s = bg_error_;
  }
  return s;
}

Status DBImpl::TEST_FlushMemTable() {
  return FlushMemTable(default_cf_handle_->cfd(), FlushOptions());
}

Status DBImpl::TEST_WaitForFlushMemTable() {
  return WaitForFlushMemTable(default_cf_handle_->cfd());
}

Status DBImpl::TEST_WaitForCompact() {
  // Wait until the compaction completes

  // TODO: a bug here. This function actually does not necessarily
  // wait for compact. It actually waits for scheduled compaction
  // OR flush to finish.

  MutexLock l(&mutex_);
  while ((bg_compaction_scheduled_ || bg_flush_scheduled_) &&
         bg_error_.ok()) {
    bg_cv_.Wait();
  }
  return bg_error_;
}

void DBImpl::MaybeScheduleFlushOrCompaction() {
  mutex_.AssertHeld();
  if (bg_work_gate_closed_) {
    // gate closed for backgrond work
  } else if (shutting_down_.Acquire_Load()) {
    // DB is being deleted; no more background compactions
  } else {
    bool is_flush_pending = false;
    // no need to refcount since we're under a mutex
    for (auto cfd : *versions_->GetColumnFamilySet()) {
      if (cfd->imm()->IsFlushPending()) {
        is_flush_pending = true;
      }
    }
    if (is_flush_pending) {
      // memtable flush needed
      // max_background_compactions should not be 0, because that means
      // flush will never get executed
      assert(options_.max_background_flushes != 0);
      if (bg_flush_scheduled_ < options_.max_background_flushes) {
        bg_flush_scheduled_++;
        env_->Schedule(&DBImpl::BGWorkFlush, this, Env::Priority::HIGH);
      }
    }
    bool is_compaction_needed = false;
    // no need to refcount since we're under a mutex
    for (auto cfd : *versions_->GetColumnFamilySet()) {
      if (cfd->current()->NeedsCompaction()) {
        is_compaction_needed = true;
        break;
      }
    }

    // Schedule BGWorkCompaction if there's a compaction pending
    // Do it only if max_background_compactions hasn't been reached and, in case
    // bg_manual_only_ > 0, if it's a manual compaction.
    if ((manual_compaction_ || is_compaction_needed) &&
        bg_compaction_scheduled_ < options_.max_background_compactions &&
        (!bg_manual_only_ || manual_compaction_)) {

      bg_compaction_scheduled_++;
      env_->Schedule(&DBImpl::BGWorkCompaction, this, Env::Priority::LOW);
    }
  }
}

void DBImpl::BGWorkFlush(void* db) {
  reinterpret_cast<DBImpl*>(db)->BackgroundCallFlush();
}

void DBImpl::BGWorkCompaction(void* db) {
  reinterpret_cast<DBImpl*>(db)->BackgroundCallCompaction();
}

Status DBImpl::BackgroundFlush(bool* madeProgress,
                               DeletionState& deletion_state) {
  mutex_.AssertHeld();
  // call_status is failure if at least one flush was a failure. even if
  // flushing one column family reports a failure, we will continue flushing
  // other column families. however, call_status will be a failure in that case.
  Status call_status;
  autovector<ColumnFamilyData*> to_delete;
  // refcounting in iteration
  for (auto cfd : *versions_->GetColumnFamilySet()) {
    if (cfd->IsDropped()) {
      continue;
    }
    cfd->Ref();
    Status flush_status;
    while (flush_status.ok() && cfd->imm()->IsFlushPending()) {
      Log(options_.info_log,
          "BackgroundCallFlush doing FlushMemTableToOutputFile with column "
          "family %u, flush slots available %d",
          cfd->GetID(), options_.max_background_flushes - bg_flush_scheduled_);
      flush_status =
          FlushMemTableToOutputFile(cfd, madeProgress, deletion_state);
    }
    if (call_status.ok() && !flush_status.ok()) {
      call_status = flush_status;
    }
    if (cfd->Unref()) {
      to_delete.push_back(cfd);
    }
  }
  for (auto cfd : to_delete) {
    delete cfd;
  }
  return call_status;
}

void DBImpl::BackgroundCallFlush() {
  bool madeProgress = false;
  DeletionState deletion_state(true);
  assert(bg_flush_scheduled_);
  MutexLock l(&mutex_);

  Status s;
  if (!shutting_down_.Acquire_Load()) {
    s = BackgroundFlush(&madeProgress, deletion_state);
    if (!s.ok()) {
      // Wait a little bit before retrying background compaction in
      // case this is an environmental problem and we do not want to
      // chew up resources for failed compactions for the duration of
      // the problem.
      bg_cv_.SignalAll();  // In case a waiter can proceed despite the error
      Log(options_.info_log, "Waiting after background flush error: %s",
          s.ToString().c_str());
      mutex_.Unlock();
      LogFlush(options_.info_log);
      env_->SleepForMicroseconds(1000000);
      mutex_.Lock();
    }
  }

  // If !s.ok(), this means that Flush failed. In that case, we want
  // to delete all obsolete files and we force FindObsoleteFiles()
  FindObsoleteFiles(deletion_state, !s.ok());
  // delete unnecessary files if any, this is done outside the mutex
  if (deletion_state.HaveSomethingToDelete()) {
    mutex_.Unlock();
    PurgeObsoleteFiles(deletion_state);
    mutex_.Lock();
  }

  bg_flush_scheduled_--;
  if (madeProgress) {
    MaybeScheduleFlushOrCompaction();
  }
  bg_cv_.SignalAll();
}


void DBImpl::TEST_PurgeObsoleteteWAL() {
  PurgeObsoleteWALFiles();
}

uint64_t DBImpl::TEST_GetLevel0TotalSize() {
  MutexLock l(&mutex_);
  return default_cf_handle_->cfd()->current()->NumLevelBytes(0);
}

void DBImpl::BackgroundCallCompaction() {
  bool madeProgress = false;
  DeletionState deletion_state(true);

  MaybeDumpStats();

  MutexLock l(&mutex_);
  // Log(options_.info_log, "XXX BG Thread %llx process new work item", pthread_self());
  assert(bg_compaction_scheduled_);
  Status s;
  if (!shutting_down_.Acquire_Load()) {
    s = BackgroundCompaction(&madeProgress, deletion_state);
    if (!s.ok()) {
      // Wait a little bit before retrying background compaction in
      // case this is an environmental problem and we do not want to
      // chew up resources for failed compactions for the duration of
      // the problem.
      bg_cv_.SignalAll();  // In case a waiter can proceed despite the error
      Log(options_.info_log, "Waiting after background compaction error: %s",
          s.ToString().c_str());
      mutex_.Unlock();
      LogFlush(options_.info_log);
      env_->SleepForMicroseconds(1000000);
      mutex_.Lock();
    }
  }

  // If !s.ok(), this means that Compaction failed. In that case, we want
  // to delete all obsolete files we might have created and we force
  // FindObsoleteFiles(). This is because deletion_state does not catch
  // all created files if compaction failed.
  FindObsoleteFiles(deletion_state, !s.ok());

  // delete unnecessary files if any, this is done outside the mutex
  if (deletion_state.HaveSomethingToDelete()) {
    mutex_.Unlock();
    PurgeObsoleteFiles(deletion_state);
    mutex_.Lock();
  }

  bg_compaction_scheduled_--;

  MaybeScheduleLogDBDeployStats();

  // Previous compaction may have produced too many files in a level,
  // So reschedule another compaction if we made progress in the
  // last compaction.
  if (madeProgress) {
    MaybeScheduleFlushOrCompaction();
  }
  bg_cv_.SignalAll();

}

Status DBImpl::BackgroundCompaction(bool* madeProgress,
                                    DeletionState& deletion_state) {
  *madeProgress = false;
  mutex_.AssertHeld();

  unique_ptr<Compaction> c;
  bool is_manual = (manual_compaction_ != nullptr) &&
                   (manual_compaction_->in_progress == false);
  InternalKey manual_end_storage;
  InternalKey* manual_end = &manual_end_storage;
  if (is_manual) {
    ManualCompaction* m = manual_compaction_;
    m->in_progress = true;
    c.reset(m->cfd->CompactRange(m->input_level, m->output_level, m->begin,
                                 m->end, &manual_end));
    if (!c) {
      m->done = true;
    }
    Log(options_.info_log,
        "Manual compaction from level-%d to level-%d from %s .. %s; will stop "
        "at %s\n",
        m->input_level,
        m->output_level,
        (m->begin ? m->begin->DebugString().c_str() : "(begin)"),
        (m->end ? m->end->DebugString().c_str() : "(end)"),
        ((m->done || manual_end == nullptr)
             ? "(end)"
             : manual_end->DebugString().c_str()));
  } else {
    // no need to refcount in iteration since it's always under a mutex
    for (auto cfd : *versions_->GetColumnFamilySet()) {
      if (!cfd->options()->disable_auto_compactions && !cfd->IsDropped()) {
        c.reset(cfd->PickCompaction());
        if (c != nullptr) {
          // update statistics
          MeasureTime(options_.statistics.get(), NUM_FILES_IN_SINGLE_COMPACTION,
                      c->inputs(0)->size());
          break;
        }
      }
    }
  }

  Status status;
  if (!c) {
    // Nothing to do
    Log(options_.info_log, "Compaction nothing to do");
  } else if (!is_manual && c->IsTrivialMove()) {
    // Move file to next level
    assert(c->num_input_files(0) == 1);
    FileMetaData* f = c->input(0, 0);
    c->edit()->DeleteFile(c->level(), f->number);
    c->edit()->AddFile(c->level() + 1, f->number, f->file_size,
                       f->smallest, f->largest,
                       f->smallest_seqno, f->largest_seqno);
    status = versions_->LogAndApply(c->column_family_data(), c->edit(), &mutex_,
                                    db_directory_.get());
    InstallSuperVersion(c->column_family_data(), deletion_state);

    Version::LevelSummaryStorage tmp;
    Log(options_.info_log, "Moved #%lld to level-%d %lld bytes %s: %s\n",
        static_cast<unsigned long long>(f->number), c->level() + 1,
        static_cast<unsigned long long>(f->file_size),
        status.ToString().c_str(), c->input_version()->LevelSummary(&tmp));
    c->ReleaseCompactionFiles(status);
    *madeProgress = true;
  } else {
    MaybeScheduleFlushOrCompaction(); // do more compaction work in parallel.
    CompactionState* compact = new CompactionState(c.get());
    status = DoCompactionWork(compact, deletion_state);
    CleanupCompaction(compact, status);
    c->ReleaseCompactionFiles(status);
    c->ReleaseInputs();
    *madeProgress = true;
  }
  c.reset();

  if (status.ok()) {
    // Done
  } else if (shutting_down_.Acquire_Load()) {
    // Ignore compaction errors found during shutting down
  } else {
    Log(options_.info_log,
        "Compaction error: %s", status.ToString().c_str());
    if (options_.paranoid_checks && bg_error_.ok()) {
      bg_error_ = status;
    }
  }

  if (is_manual) {
    ManualCompaction* m = manual_compaction_;
    if (!status.ok()) {
      m->status = status;
      m->done = true;
    }
    // For universal compaction:
    //   Because universal compaction always happens at level 0, so one
    //   compaction will pick up all overlapped files. No files will be
    //   filtered out due to size limit and left for a successive compaction.
    //   So we can safely conclude the current compaction.
    //
    //   Also note that, if we don't stop here, then the current compaction
    //   writes a new file back to level 0, which will be used in successive
    //   compaction. Hence the manual compaction will never finish.
    //
    // Stop the compaction if manual_end points to nullptr -- this means
    // that we compacted the whole range. manual_end should always point
    // to nullptr in case of universal compaction
    if (manual_end == nullptr) {
      m->done = true;
    }
    if (!m->done) {
      // We only compacted part of the requested range.  Update *m
      // to the range that is left to be compacted.
      // Universal compaction should always compact the whole range
      assert(m->cfd->options()->compaction_style != kCompactionStyleUniversal);
      m->tmp_storage = *manual_end;
      m->begin = &m->tmp_storage;
    }
    m->in_progress = false; // not being processed anymore
    manual_compaction_ = nullptr;
  }
  return status;
}

void DBImpl::CleanupCompaction(CompactionState* compact, Status status) {
  mutex_.AssertHeld();
  if (compact->builder != nullptr) {
    // May happen if we get a shutdown call in the middle of compaction
    compact->builder->Abandon();
    compact->builder.reset();
  } else {
    assert(compact->outfile == nullptr);
  }
  for (size_t i = 0; i < compact->outputs.size(); i++) {
    const CompactionState::Output& out = compact->outputs[i];
    pending_outputs_.erase(out.number);

    // If this file was inserted into the table cache then remove
    // them here because this compaction was not committed.
    if (!status.ok()) {
      TableCache::Evict(table_cache_.get(), out.number);
    }
  }
  delete compact;
}

// Allocate the file numbers for the output file. We allocate as
// many output file numbers as there are files in level+1 (at least one)
// Insert them into pending_outputs so that they do not get deleted.
void DBImpl::AllocateCompactionOutputFileNumbers(CompactionState* compact) {
  mutex_.AssertHeld();
  assert(compact != nullptr);
  assert(compact->builder == nullptr);
  int filesNeeded = compact->compaction->num_input_files(1);
  for (int i = 0; i < std::max(filesNeeded, 1); i++) {
    uint64_t file_number = versions_->NewFileNumber();
    pending_outputs_.insert(file_number);
    compact->allocated_file_numbers.push_back(file_number);
  }
}

// Frees up unused file number.
void DBImpl::ReleaseCompactionUnusedFileNumbers(CompactionState* compact) {
  mutex_.AssertHeld();
  for (const auto file_number : compact->allocated_file_numbers) {
    pending_outputs_.erase(file_number);
    // Log(options_.info_log, "XXX releasing unused file num %d", file_number);
  }
}

Status DBImpl::OpenCompactionOutputFile(CompactionState* compact) {
  assert(compact != nullptr);
  assert(compact->builder == nullptr);
  uint64_t file_number;
  // If we have not yet exhausted the pre-allocated file numbers,
  // then use the one from the front. Otherwise, we have to acquire
  // the heavyweight lock and allocate a new file number.
  if (!compact->allocated_file_numbers.empty()) {
    file_number = compact->allocated_file_numbers.front();
    compact->allocated_file_numbers.pop_front();
  } else {
    mutex_.Lock();
    file_number = versions_->NewFileNumber();
    pending_outputs_.insert(file_number);
    mutex_.Unlock();
  }
  CompactionState::Output out;
  out.number = file_number;
  out.smallest.Clear();
  out.largest.Clear();
  out.smallest_seqno = out.largest_seqno = 0;
  compact->outputs.push_back(out);

  // Make the output file
  std::string fname = TableFileName(dbname_, file_number);
  Status s = env_->NewWritableFile(fname, &compact->outfile, storage_options_);

  if (s.ok()) {
    // Over-estimate slightly so we don't end up just barely crossing
    // the threshold.
    ColumnFamilyData* cfd = compact->compaction->column_family_data();
    compact->outfile->SetPreallocationBlockSize(
        1.1 * cfd->compaction_picker()->MaxFileSizeForLevel(
                  compact->compaction->output_level()));

    CompressionType compression_type = GetCompressionType(
        *cfd->full_options(), compact->compaction->output_level(),
        compact->compaction->enable_compression());

    compact->builder.reset(
        NewTableBuilder(*cfd->full_options(), cfd->internal_comparator(),
                        compact->outfile.get(), compression_type));
  }
  LogFlush(options_.info_log);
  return s;
}

Status DBImpl::FinishCompactionOutputFile(CompactionState* compact,
                                          Iterator* input) {
  assert(compact != nullptr);
  assert(compact->outfile);
  assert(compact->builder != nullptr);

  const uint64_t output_number = compact->current_output()->number;
  assert(output_number != 0);

  // Check for iterator errors
  Status s = input->status();
  const uint64_t current_entries = compact->builder->NumEntries();
  if (s.ok()) {
    s = compact->builder->Finish();
  } else {
    compact->builder->Abandon();
  }
  const uint64_t current_bytes = compact->builder->FileSize();
  compact->current_output()->file_size = current_bytes;
  compact->total_bytes += current_bytes;
  compact->builder.reset();

  // Finish and check for file errors
  if (s.ok() && !options_.disableDataSync) {
    if (options_.use_fsync) {
      StopWatch sw(env_, options_.statistics.get(),
                   COMPACTION_OUTFILE_SYNC_MICROS, false);
      s = compact->outfile->Fsync();
    } else {
      StopWatch sw(env_, options_.statistics.get(),
                   COMPACTION_OUTFILE_SYNC_MICROS, false);
      s = compact->outfile->Sync();
    }
  }
  if (s.ok()) {
    s = compact->outfile->Close();
  }
  compact->outfile.reset();

  if (s.ok() && current_entries > 0) {
    // Verify that the table is usable
    ColumnFamilyData* cfd = compact->compaction->column_family_data();
    FileMetaData meta(output_number, current_bytes);
    Iterator* iter = cfd->table_cache()->NewIterator(
        ReadOptions(), storage_options_, cfd->internal_comparator(), meta);
    s = iter->status();
    delete iter;
    if (s.ok()) {
      Log(options_.info_log,
          "Generated table #%lu: %lu keys, %lu bytes",
          (unsigned long) output_number,
          (unsigned long) current_entries,
          (unsigned long) current_bytes);
    }
  }
  return s;
}


Status DBImpl::InstallCompactionResults(CompactionState* compact) {
  mutex_.AssertHeld();

  // paranoia: verify that the files that we started with
  // still exist in the current version and in the same original level.
  // This ensures that a concurrent compaction did not erroneously
  // pick the same files to compact.
  if (!versions_->VerifyCompactionFileConsistency(compact->compaction)) {
    Log(options_.info_log,  "Compaction %d@%d + %d@%d files aborted",
      compact->compaction->num_input_files(0),
      compact->compaction->level(),
      compact->compaction->num_input_files(1),
      compact->compaction->level() + 1);
    return Status::Corruption("Compaction input files inconsistent");
  }

  Log(options_.info_log,  "Compacted %d@%d + %d@%d files => %lld bytes",
      compact->compaction->num_input_files(0),
      compact->compaction->level(),
      compact->compaction->num_input_files(1),
      compact->compaction->level() + 1,
      static_cast<long long>(compact->total_bytes));

  // Add compaction outputs
  compact->compaction->AddInputDeletions(compact->compaction->edit());
  for (size_t i = 0; i < compact->outputs.size(); i++) {
    const CompactionState::Output& out = compact->outputs[i];
    compact->compaction->edit()->AddFile(
        compact->compaction->output_level(), out.number, out.file_size,
        out.smallest, out.largest, out.smallest_seqno, out.largest_seqno);
  }
  return versions_->LogAndApply(compact->compaction->column_family_data(),
                                compact->compaction->edit(), &mutex_,
                                db_directory_.get());
}

//
// Given a sequence number, return the sequence number of the
// earliest snapshot that this sequence number is visible in.
// The snapshots themselves are arranged in ascending order of
// sequence numbers.
// Employ a sequential search because the total number of
// snapshots are typically small.
inline SequenceNumber DBImpl::findEarliestVisibleSnapshot(
  SequenceNumber in, std::vector<SequenceNumber>& snapshots,
  SequenceNumber* prev_snapshot) {
  SequenceNumber prev __attribute__((unused)) = 0;
  for (const auto cur : snapshots) {
    assert(prev <= cur);
    if (cur >= in) {
      *prev_snapshot = prev;
      return cur;
    }
    prev = cur; // assignment
    assert(prev);
  }
  Log(options_.info_log,
      "Looking for seqid %lu but maxseqid is %lu",
      (unsigned long)in,
      (unsigned long)snapshots[snapshots.size()-1]);
  assert(0);
  return 0;
}

Status DBImpl::DoCompactionWork(CompactionState* compact,
                                DeletionState& deletion_state) {
  assert(compact);
  int64_t imm_micros = 0;  // Micros spent doing imm_ compactions
  ColumnFamilyData* cfd = compact->compaction->column_family_data();
  Log(options_.info_log,
      "[CF %u] Compacting %d@%d + %d@%d files, score %.2f slots available %d",
      cfd->GetID(), compact->compaction->num_input_files(0),
      compact->compaction->level(), compact->compaction->num_input_files(1),
      compact->compaction->output_level(), compact->compaction->score(),
      options_.max_background_compactions - bg_compaction_scheduled_);
  char scratch[256];
  compact->compaction->Summary(scratch, sizeof(scratch));
  Log(options_.info_log, "Compaction start summary: %s\n", scratch);

  assert(compact->compaction->input_version()->NumLevelFiles(
             compact->compaction->level()) > 0);
  assert(compact->builder == nullptr);
  assert(!compact->outfile);

  SequenceNumber visible_at_tip = 0;
  SequenceNumber earliest_snapshot;
  SequenceNumber latest_snapshot = 0;
  snapshots_.getAll(compact->existing_snapshots);
  if (compact->existing_snapshots.size() == 0) {
    // optimize for fast path if there are no snapshots
    visible_at_tip = versions_->LastSequence();
    earliest_snapshot = visible_at_tip;
  } else {
    latest_snapshot = compact->existing_snapshots.back();
    // Add the current seqno as the 'latest' virtual
    // snapshot to the end of this list.
    compact->existing_snapshots.push_back(versions_->LastSequence());
    earliest_snapshot = compact->existing_snapshots[0];
  }

  // Is this compaction producing files at the bottommost level?
  bool bottommost_level = compact->compaction->BottomMostLevel();

  // Allocate the output file numbers before we release the lock
  AllocateCompactionOutputFileNumbers(compact);

  // Release mutex while we're actually doing the compaction work
  mutex_.Unlock();

  const uint64_t start_micros = env_->NowMicros();
  unique_ptr<Iterator> input(versions_->MakeInputIterator(compact->compaction));
  input->SeekToFirst();
  Status status;
  ParsedInternalKey ikey;
  std::string current_user_key;
  bool has_current_user_key = false;
  SequenceNumber last_sequence_for_key __attribute__((unused)) =
    kMaxSequenceNumber;
  SequenceNumber visible_in_snapshot = kMaxSequenceNumber;
  std::string compaction_filter_value;
  std::vector<char> delete_key; // for compaction filter
  MergeHelper merge(
      cfd->user_comparator(), cfd->options()->merge_operator.get(),
      options_.info_log.get(), false /* internal key corruption is expected */);
  auto compaction_filter = cfd->options()->compaction_filter;
  std::unique_ptr<CompactionFilter> compaction_filter_from_factory = nullptr;
  if (!compaction_filter) {
    auto context = compact->GetFilterContext();
    compaction_filter_from_factory =
        cfd->options()->compaction_filter_factory->CreateCompactionFilter(
            context);
    compaction_filter = compaction_filter_from_factory.get();
  }

  while (input->Valid() && !shutting_down_.Acquire_Load() &&
         !cfd->IsDropped()) {
    Slice key = input->key();
    Slice value = input->value();

    if (compact->compaction->ShouldStopBefore(key) &&
        compact->builder != nullptr) {
      status = FinishCompactionOutputFile(compact, input.get());
      if (!status.ok()) {
        break;
      }
    }

    // Handle key/value, add to state, etc.
    bool drop = false;
    bool current_entry_is_merging = false;
    if (!ParseInternalKey(key, &ikey)) {
      // Do not hide error keys
      // TODO: error key stays in db forever? Figure out the intention/rationale
      // v10 error v8 : we cannot hide v8 even though it's pretty obvious.
      current_user_key.clear();
      has_current_user_key = false;
      last_sequence_for_key = kMaxSequenceNumber;
      visible_in_snapshot = kMaxSequenceNumber;
    } else {
      if (!has_current_user_key ||
          cfd->user_comparator()->Compare(ikey.user_key,
                                          Slice(current_user_key)) != 0) {
        // First occurrence of this user key
        current_user_key.assign(ikey.user_key.data(), ikey.user_key.size());
        has_current_user_key = true;
        last_sequence_for_key = kMaxSequenceNumber;
        visible_in_snapshot = kMaxSequenceNumber;

        // apply the compaction filter to the first occurrence of the user key
        if (compaction_filter &&
            ikey.type == kTypeValue &&
            (visible_at_tip || ikey.sequence > latest_snapshot)) {
          // If the user has specified a compaction filter and the sequence
          // number is greater than any external snapshot, then invoke the
          // filter.
          // If the return value of the compaction filter is true, replace
          // the entry with a delete marker.
          bool value_changed = false;
          compaction_filter_value.clear();
          bool to_delete = compaction_filter->Filter(
              compact->compaction->level(), ikey.user_key, value,
              &compaction_filter_value, &value_changed);
          if (to_delete) {
            // make a copy of the original key
            delete_key.assign(key.data(), key.data() + key.size());
            // convert it to a delete
            UpdateInternalKey(&delete_key[0], delete_key.size(),
                              ikey.sequence, kTypeDeletion);
            // anchor the key again
            key = Slice(&delete_key[0], delete_key.size());
            // needed because ikey is backed by key
            ParseInternalKey(key, &ikey);
            // no value associated with delete
            value.clear();
            RecordTick(options_.statistics.get(), COMPACTION_KEY_DROP_USER);
          } else if (value_changed) {
            value = compaction_filter_value;
          }
        }
      }

      // If there are no snapshots, then this kv affect visibility at tip.
      // Otherwise, search though all existing snapshots to find
      // the earlist snapshot that is affected by this kv.
      SequenceNumber prev_snapshot = 0; // 0 means no previous snapshot
      SequenceNumber visible = visible_at_tip ?
        visible_at_tip :
        findEarliestVisibleSnapshot(ikey.sequence,
                                    compact->existing_snapshots,
                                    &prev_snapshot);

      if (visible_in_snapshot == visible) {
        // If the earliest snapshot is which this key is visible in
        // is the same as the visibily of a previous instance of the
        // same key, then this kv is not visible in any snapshot.
        // Hidden by an newer entry for same user key
        // TODO: why not > ?
        assert(last_sequence_for_key >= ikey.sequence);
        drop = true;    // (A)
        RecordTick(options_.statistics.get(), COMPACTION_KEY_DROP_NEWER_ENTRY);
      } else if (ikey.type == kTypeDeletion &&
                 ikey.sequence <= earliest_snapshot &&
                 compact->compaction->IsBaseLevelForKey(ikey.user_key)) {
        // For this user key:
        // (1) there is no data in higher levels
        // (2) data in lower levels will have larger sequence numbers
        // (3) data in layers that are being compacted here and have
        //     smaller sequence numbers will be dropped in the next
        //     few iterations of this loop (by rule (A) above).
        // Therefore this deletion marker is obsolete and can be dropped.
        drop = true;
        RecordTick(options_.statistics.get(), COMPACTION_KEY_DROP_OBSOLETE);
      } else if (ikey.type == kTypeMerge) {
        // We know the merge type entry is not hidden, otherwise we would
        // have hit (A)
        // We encapsulate the merge related state machine in a different
        // object to minimize change to the existing flow. Turn out this
        // logic could also be nicely re-used for memtable flush purge
        // optimization in BuildTable.
        merge.MergeUntil(input.get(), prev_snapshot, bottommost_level,
                         options_.statistics.get());
        current_entry_is_merging = true;
        if (merge.IsSuccess()) {
          // Successfully found Put/Delete/(end-of-key-range) while merging
          // Get the merge result
          key = merge.key();
          ParseInternalKey(key, &ikey);
          value = merge.value();
        } else {
          // Did not find a Put/Delete/(end-of-key-range) while merging
          // We now have some stack of merge operands to write out.
          // NOTE: key,value, and ikey are now referring to old entries.
          //       These will be correctly set below.
          assert(!merge.keys().empty());
          assert(merge.keys().size() == merge.values().size());

          // Hack to make sure last_sequence_for_key is correct
          ParseInternalKey(merge.keys().front(), &ikey);
        }
      }

      last_sequence_for_key = ikey.sequence;
      visible_in_snapshot = visible;
    }
#if 0
    Log(options_.info_log,
        "  Compact: %s, seq %d, type: %d %d, drop: %d, is_base: %d, "
        "%d smallest_snapshot: %d level: %d bottommost %d",
        ikey.user_key.ToString().c_str(),
        (int)ikey.sequence, ikey.type, kTypeValue, drop,
        compact->compaction->IsBaseLevelForKey(ikey.user_key),
        (int)last_sequence_for_key, (int)earliest_snapshot,
        compact->compaction->level(), bottommost_level);
#endif

    if (!drop) {
      // We may write a single key (e.g.: for Put/Delete or successful merge).
      // Or we may instead have to write a sequence/list of keys.
      // We have to write a sequence iff we have an unsuccessful merge
      bool has_merge_list = current_entry_is_merging && !merge.IsSuccess();
      const std::deque<std::string>* keys = nullptr;
      const std::deque<std::string>* values = nullptr;
      std::deque<std::string>::const_reverse_iterator key_iter;
      std::deque<std::string>::const_reverse_iterator value_iter;
      if (has_merge_list) {
        keys = &merge.keys();
        values = &merge.values();
        key_iter = keys->rbegin();    // The back (*rbegin()) is the first key
        value_iter = values->rbegin();

        key = Slice(*key_iter);
        value = Slice(*value_iter);
      }

      // If we have a list of keys to write, traverse the list.
      // If we have a single key to write, simply write that key.
      while (true) {
        // Invariant: key,value,ikey will always be the next entry to write
        char* kptr = (char*)key.data();
        std::string kstr;

        // Zeroing out the sequence number leads to better compression.
        // If this is the bottommost level (no files in lower levels)
        // and the earliest snapshot is larger than this seqno
        // then we can squash the seqno to zero.
        if (bottommost_level && ikey.sequence < earliest_snapshot &&
            ikey.type != kTypeMerge) {
          assert(ikey.type != kTypeDeletion);
          // make a copy because updating in place would cause problems
          // with the priority queue that is managing the input key iterator
          kstr.assign(key.data(), key.size());
          kptr = (char *)kstr.c_str();
          UpdateInternalKey(kptr, key.size(), (uint64_t)0, ikey.type);
        }

        Slice newkey(kptr, key.size());
        assert((key.clear(), 1)); // we do not need 'key' anymore

        // Open output file if necessary
        if (compact->builder == nullptr) {
          status = OpenCompactionOutputFile(compact);
          if (!status.ok()) {
            break;
          }
        }

        SequenceNumber seqno = GetInternalKeySeqno(newkey);
        if (compact->builder->NumEntries() == 0) {
          compact->current_output()->smallest.DecodeFrom(newkey);
          compact->current_output()->smallest_seqno = seqno;
        } else {
          compact->current_output()->smallest_seqno =
            std::min(compact->current_output()->smallest_seqno, seqno);
        }
        compact->current_output()->largest.DecodeFrom(newkey);
        compact->builder->Add(newkey, value);
        compact->current_output()->largest_seqno =
          std::max(compact->current_output()->largest_seqno, seqno);

        // Close output file if it is big enough
        if (compact->builder->FileSize() >=
            compact->compaction->MaxOutputFileSize()) {
          status = FinishCompactionOutputFile(compact, input.get());
          if (!status.ok()) {
            break;
          }
        }

        // If we have a list of entries, move to next element
        // If we only had one entry, then break the loop.
        if (has_merge_list) {
          ++key_iter;
          ++value_iter;

          // If at end of list
          if (key_iter == keys->rend() || value_iter == values->rend()) {
            // Sanity Check: if one ends, then both end
            assert(key_iter == keys->rend() && value_iter == values->rend());
            break;
          }

          // Otherwise not at end of list. Update key, value, and ikey.
          key = Slice(*key_iter);
          value = Slice(*value_iter);
          ParseInternalKey(key, &ikey);

        } else{
          // Only had one item to begin with (Put/Delete)
          break;
        }
      }
    }

    // MergeUntil has moved input to the next entry
    if (!current_entry_is_merging) {
      input->Next();
    }
  }

<<<<<<< HEAD
  if (status.ok() && (shutting_down_.Acquire_Load() || cfd->IsDropped())) {
    status = Status::IOError("Column family closing started during compaction");
=======
  if (status.ok() && shutting_down_.Acquire_Load()) {
    status = Status::ShutdownInProgress(
        "Database shutdown started during compaction");
>>>>>>> 15d7bf95
  }
  if (status.ok() && compact->builder != nullptr) {
    status = FinishCompactionOutputFile(compact, input.get());
  }
  if (status.ok()) {
    status = input->status();
  }
  input.reset();

  if (!options_.disableDataSync) {
    db_directory_->Fsync();
  }

  InternalStats::CompactionStats stats;
  stats.micros = env_->NowMicros() - start_micros - imm_micros;
  MeasureTime(options_.statistics.get(), COMPACTION_TIME, stats.micros);
  stats.files_in_leveln = compact->compaction->num_input_files(0);
  stats.files_in_levelnp1 = compact->compaction->num_input_files(1);

  int num_output_files = compact->outputs.size();
  if (compact->builder != nullptr) {
    // An error occurred so ignore the last output.
    assert(num_output_files > 0);
    --num_output_files;
  }
  stats.files_out_levelnp1 = num_output_files;

  for (int i = 0; i < compact->compaction->num_input_files(0); i++) {
    stats.bytes_readn += compact->compaction->input(0, i)->file_size;
    RecordTick(options_.statistics.get(), COMPACT_READ_BYTES,
               compact->compaction->input(0, i)->file_size);
  }

  for (int i = 0; i < compact->compaction->num_input_files(1); i++) {
    stats.bytes_readnp1 += compact->compaction->input(1, i)->file_size;
    RecordTick(options_.statistics.get(), COMPACT_READ_BYTES,
               compact->compaction->input(1, i)->file_size);
  }

  for (int i = 0; i < num_output_files; i++) {
    stats.bytes_written += compact->outputs[i].file_size;
    RecordTick(options_.statistics.get(), COMPACT_WRITE_BYTES,
               compact->outputs[i].file_size);
  }

  LogFlush(options_.info_log);
  mutex_.Lock();
  cfd->internal_stats()->AddCompactionStats(compact->compaction->output_level(),
                                            stats);

  // if there were any unused file number (mostly in case of
  // compaction error), free up the entry from pending_putputs
  ReleaseCompactionUnusedFileNumbers(compact);

  if (status.ok()) {
    status = InstallCompactionResults(compact);
    InstallSuperVersion(cfd, deletion_state);
  }
  Version::LevelSummaryStorage tmp;
  Log(options_.info_log,
      "compacted to: %s, %.1f MB/sec, level %d, files in(%d, %d) out(%d) "
      "MB in(%.1f, %.1f) out(%.1f), read-write-amplify(%.1f) "
      "write-amplify(%.1f) %s\n",
      compact->compaction->input_version()->LevelSummary(&tmp),
      (stats.bytes_readn + stats.bytes_readnp1 + stats.bytes_written) /
          (double)stats.micros,
      compact->compaction->output_level(), stats.files_in_leveln,
      stats.files_in_levelnp1, stats.files_out_levelnp1,
      stats.bytes_readn / 1048576.0, stats.bytes_readnp1 / 1048576.0,
      stats.bytes_written / 1048576.0,
      (stats.bytes_written + stats.bytes_readnp1 + stats.bytes_readn) /
          (double)stats.bytes_readn,
      stats.bytes_written / (double)stats.bytes_readn,
      status.ToString().c_str());

  return status;
}

namespace {
struct IterState {
  IterState(DBImpl* db, port::Mutex* mu, SuperVersion* super_version)
      : db(db), mu(mu), super_version(super_version) {}

  DBImpl* db;
  port::Mutex* mu;
  SuperVersion* super_version;
};

static void CleanupIteratorState(void* arg1, void* arg2) {
  IterState* state = reinterpret_cast<IterState*>(arg1);
  DBImpl::DeletionState deletion_state;

  bool need_cleanup = state->super_version->Unref();
  if (need_cleanup) {
    state->mu->Lock();
    state->super_version->Cleanup();
    state->db->FindObsoleteFiles(deletion_state, false, true);
    state->mu->Unlock();

    delete state->super_version;
    state->db->PurgeObsoleteFiles(deletion_state);
  }

  delete state;
}
}  // namespace

Iterator* DBImpl::NewInternalIterator(const ReadOptions& options,
                                      ColumnFamilyData* cfd,
                                      SuperVersion* super_version) {
  std::vector<Iterator*> iterator_list;
  // Collect iterator for mutable mem
  iterator_list.push_back(super_version->mem->NewIterator(options));
  // Collect all needed child iterators for immutable memtables
  super_version->imm->AddIterators(options, &iterator_list);
  // Collect iterators for files in L0 - Ln
  super_version->current->AddIterators(options, storage_options_,
                                       &iterator_list);
  Iterator* internal_iter =
      NewMergingIterator(env_, &cfd->internal_comparator(), &iterator_list[0],
                         iterator_list.size());

  IterState* cleanup = new IterState(this, &mutex_, super_version);
  internal_iter->RegisterCleanup(CleanupIteratorState, cleanup, nullptr);

  return internal_iter;
}

ColumnFamilyHandle* DBImpl::DefaultColumnFamily() const {
  return default_cf_handle_;
}

Iterator* DBImpl::TEST_NewInternalIterator() {
  mutex_.Lock();
  SuperVersion* super_version =
      default_cf_handle_->cfd()->GetSuperVersion()->Ref();
  mutex_.Unlock();
  return NewInternalIterator(ReadOptions(), default_cf_handle_->cfd(),
                             super_version);
}

std::pair<Iterator*, Iterator*> DBImpl::GetTailingIteratorPair(
    const ReadOptions& options, ColumnFamilyData* cfd,
    uint64_t* superversion_number) {

  mutex_.Lock();
  SuperVersion* super_version = cfd->GetSuperVersion()->Ref();
  if (superversion_number != nullptr) {
    *superversion_number = cfd->GetSuperVersionNumber();
  }
  mutex_.Unlock();

  Iterator* mutable_iter = super_version->mem->NewIterator(options);
  // create a DBIter that only uses memtable content; see NewIterator()
  mutable_iter =
      NewDBIterator(&dbname_, env_, *cfd->full_options(),
                    cfd->user_comparator(), mutable_iter, kMaxSequenceNumber);

  std::vector<Iterator*> list;
  super_version->imm->AddIterators(options, &list);
  super_version->current->AddIterators(options, storage_options_, &list);
  Iterator* immutable_iter = NewMergingIterator(
      env_, &cfd->internal_comparator(), &list[0], list.size());

  // create a DBIter that only uses memtable content; see NewIterator()
  immutable_iter =
      NewDBIterator(&dbname_, env_, *cfd->full_options(),
                    cfd->user_comparator(), immutable_iter, kMaxSequenceNumber);

  // register cleanups
  mutable_iter->RegisterCleanup(CleanupIteratorState,
    new IterState(this, &mutex_, super_version), nullptr);

  // bump the ref one more time since it will be Unref'ed twice
  immutable_iter->RegisterCleanup(CleanupIteratorState,
    new IterState(this, &mutex_, super_version->Ref()), nullptr);

  return std::make_pair(mutable_iter, immutable_iter);
}

int64_t DBImpl::TEST_MaxNextLevelOverlappingBytes() {
  MutexLock l(&mutex_);
  return default_cf_handle_->cfd()->current()->MaxNextLevelOverlappingBytes();
}

Status DBImpl::Get(const ReadOptions& options,
                   ColumnFamilyHandle* column_family, const Slice& key,
                   std::string* value) {
  return GetImpl(options, column_family, key, value);
}

// DeletionState gets created and destructed outside of the lock -- we
// use this convinently to:
// * malloc one SuperVersion() outside of the lock -- new_superversion
// * delete one SuperVersion() outside of the lock -- superversion_to_free
//
// However, if InstallSuperVersion() gets called twice with the same,
// deletion_state, we can't reuse the SuperVersion() that got malloced because
// first call already used it. In that rare case, we take a hit and create a
// new SuperVersion() inside of the mutex. We do similar thing
// for superversion_to_free
void DBImpl::InstallSuperVersion(ColumnFamilyData* cfd,
                                 DeletionState& deletion_state) {
  mutex_.AssertHeld();
  // if new_superversion == nullptr, it means somebody already used it
  SuperVersion* new_superversion =
    (deletion_state.new_superversion != nullptr) ?
    deletion_state.new_superversion : new SuperVersion();
  SuperVersion* old_superversion = cfd->InstallSuperVersion(new_superversion);
  deletion_state.new_superversion = nullptr;
  if (deletion_state.superversion_to_free != nullptr) {
    // somebody already put it there
    delete old_superversion;
  } else {
    deletion_state.superversion_to_free = old_superversion;
  }
}

Status DBImpl::GetImpl(const ReadOptions& options,
                       ColumnFamilyHandle* column_family, const Slice& key,
                       std::string* value, bool* value_found) {
  StopWatch sw(env_, options_.statistics.get(), DB_GET, false);
  StopWatchNano snapshot_timer(env_, false);
  StartPerfTimer(&snapshot_timer);

  auto cfh = reinterpret_cast<ColumnFamilyHandleImpl*>(column_family);
  auto cfd = cfh->cfd();

  mutex_.Lock();
  SuperVersion* get_version = cfd->GetSuperVersion()->Ref();
  mutex_.Unlock();

  SequenceNumber snapshot;
  if (options.snapshot != nullptr) {
    snapshot = reinterpret_cast<const SnapshotImpl*>(options.snapshot)->number_;
  } else {
    snapshot = versions_->LastSequence();
  }

  bool have_stat_update = false;
  Version::GetStats stats;

  // Prepare to store a list of merge operations if merge occurs.
  MergeContext merge_context;

  Status s;
  // First look in the memtable, then in the immutable memtable (if any).
  // s is both in/out. When in, s could either be OK or MergeInProgress.
  // merge_operands will contain the sequence of merges in the latter case.
  LookupKey lkey(key, snapshot);
  BumpPerfTime(&perf_context.get_snapshot_time, &snapshot_timer);
  if (get_version->mem->Get(lkey, value, &s, merge_context,
                            *cfd->full_options())) {
    // Done
    RecordTick(options_.statistics.get(), MEMTABLE_HIT);
  } else if (get_version->imm->Get(lkey, value, &s, merge_context,
                                   *cfd->full_options())) {
    // Done
    RecordTick(options_.statistics.get(), MEMTABLE_HIT);
  } else {
    StopWatchNano from_files_timer(env_, false);
    StartPerfTimer(&from_files_timer);

    get_version->current->Get(options, lkey, value, &s, &merge_context, &stats,
                              *cfd->full_options(), value_found);
    have_stat_update = true;
    BumpPerfTime(&perf_context.get_from_output_files_time, &from_files_timer);
    RecordTick(options_.statistics.get(), MEMTABLE_MISS);
  }

  StopWatchNano post_process_timer(env_, false);
  StartPerfTimer(&post_process_timer);

  bool delete_get_version = false;
  if (!cfd->options()->disable_seek_compaction && have_stat_update) {
    mutex_.Lock();
    if (get_version->current->UpdateStats(stats)) {
      MaybeScheduleFlushOrCompaction();
    }
    if (get_version->Unref()) {
      get_version->Cleanup();
      delete_get_version = true;
    }
    mutex_.Unlock();
  } else {
    if (get_version->Unref()) {
      mutex_.Lock();
      get_version->Cleanup();
      mutex_.Unlock();
      delete_get_version = true;
    }
  }
  if (delete_get_version) {
    delete get_version;
  }

  // Note, tickers are atomic now - no lock protection needed any more.

  RecordTick(options_.statistics.get(), NUMBER_KEYS_READ);
  RecordTick(options_.statistics.get(), BYTES_READ, value->size());
  BumpPerfTime(&perf_context.get_post_process_time, &post_process_timer);
  return s;
}

std::vector<Status> DBImpl::MultiGet(
    const ReadOptions& options,
    const std::vector<ColumnFamilyHandle*>& column_family,
    const std::vector<Slice>& keys, std::vector<std::string>* values) {

  StopWatch sw(env_, options_.statistics.get(), DB_MULTIGET, false);
  StopWatchNano snapshot_timer(env_, false);
  StartPerfTimer(&snapshot_timer);

  SequenceNumber snapshot;

  struct MultiGetColumnFamilyData {
    ColumnFamilyData* cfd;
    SuperVersion* super_version;
    Version::GetStats stats;
    bool have_stat_update = false;
  };
  std::unordered_map<uint32_t, MultiGetColumnFamilyData*> multiget_cf_data;
  // fill up and allocate outside of mutex
  for (auto cf : column_family) {
    auto cfh = reinterpret_cast<ColumnFamilyHandleImpl*>(cf);
    auto cfd = cfh->cfd();
    if (multiget_cf_data.find(cfd->GetID()) == multiget_cf_data.end()) {
      auto mgcfd = new MultiGetColumnFamilyData();
      mgcfd->cfd = cfd;
      multiget_cf_data.insert({cfd->GetID(), mgcfd});
    }
  }

  mutex_.Lock();
  if (options.snapshot != nullptr) {
    snapshot = reinterpret_cast<const SnapshotImpl*>(options.snapshot)->number_;
  } else {
    snapshot = versions_->LastSequence();
  }
  for (auto mgd_iter : multiget_cf_data) {
    mgd_iter.second->super_version =
        mgd_iter.second->cfd->GetSuperVersion()->Ref();
  }
  mutex_.Unlock();

  // Contain a list of merge operations if merge occurs.
  MergeContext merge_context;

  // Note: this always resizes the values array
  size_t num_keys = keys.size();
  std::vector<Status> stat_list(num_keys);
  values->resize(num_keys);

  // Keep track of bytes that we read for statistics-recording later
  uint64_t bytes_read = 0;
  BumpPerfTime(&perf_context.get_snapshot_time, &snapshot_timer);

  // For each of the given keys, apply the entire "get" process as follows:
  // First look in the memtable, then in the immutable memtable (if any).
  // s is both in/out. When in, s could either be OK or MergeInProgress.
  // merge_operands will contain the sequence of merges in the latter case.
  for (size_t i = 0; i < num_keys; ++i) {
    merge_context.Clear();
    Status& s = stat_list[i];
    std::string* value = &(*values)[i];

    LookupKey lkey(keys[i], snapshot);
    auto cfh = reinterpret_cast<ColumnFamilyHandleImpl*>(column_family[i]);
    auto mgd_iter = multiget_cf_data.find(cfh->cfd()->GetID());
    assert(mgd_iter != multiget_cf_data.end());
    auto mgd = mgd_iter->second;
    auto super_version = mgd->super_version;
    auto cfd = mgd->cfd;
    if (super_version->mem->Get(lkey, value, &s, merge_context,
                                *cfd->full_options())) {
      // Done
    } else if (super_version->imm->Get(lkey, value, &s, merge_context,
                                       *cfd->full_options())) {
      // Done
    } else {
      super_version->current->Get(options, lkey, value, &s, &merge_context,
                                  &mgd->stats, *cfd->full_options());
      mgd->have_stat_update = true;
    }

    if (s.ok()) {
      bytes_read += value->size();
    }
  }

  // Post processing (decrement reference counts and record statistics)
  StopWatchNano post_process_timer(env_, false);
  StartPerfTimer(&post_process_timer);
  autovector<SuperVersion*> superversions_to_delete;

  bool schedule_flush_or_compaction = false;
  mutex_.Lock();
  for (auto mgd_iter : multiget_cf_data) {
    auto mgd = mgd_iter.second;
    auto cfd = mgd->cfd;
    if (!cfd->options()->disable_seek_compaction && mgd->have_stat_update) {
      if (mgd->super_version->current->UpdateStats(mgd->stats)) {
        schedule_flush_or_compaction = true;
      }
    }
    if (mgd->super_version->Unref()) {
      mgd->super_version->Cleanup();
      superversions_to_delete.push_back(mgd->super_version);
    }
  }
  if (schedule_flush_or_compaction) {
    MaybeScheduleFlushOrCompaction();
  }
  mutex_.Unlock();

  for (auto td : superversions_to_delete) {
    delete td;
  }
  for (auto mgd : multiget_cf_data) {
    delete mgd.second;
  }

  RecordTick(options_.statistics.get(), NUMBER_MULTIGET_CALLS);
  RecordTick(options_.statistics.get(), NUMBER_MULTIGET_KEYS_READ, num_keys);
  RecordTick(options_.statistics.get(), NUMBER_MULTIGET_BYTES_READ, bytes_read);
  BumpPerfTime(&perf_context.get_post_process_time, &post_process_timer);

  return stat_list;
}

Status DBImpl::CreateColumnFamily(const ColumnFamilyOptions& options,
                                  const std::string& column_family_name,
                                  ColumnFamilyHandle** handle) {
  mutex_.Lock();
  if (versions_->GetColumnFamilySet()->Exists(column_family_name)) {
    return Status::InvalidArgument("Column family already exists");
  }
  VersionEdit edit;
  edit.AddColumnFamily(column_family_name);
  uint32_t new_id = versions_->GetColumnFamilySet()->GetNextColumnFamilyID();
  edit.SetColumnFamily(new_id);

  Status s = versions_->LogAndApply(default_cf_handle_->cfd(), &edit, &mutex_);
  if (s.ok()) {
    // add to internal data structures
    auto cfd = versions_->CreateColumnFamily(options, &edit);
    *handle = new ColumnFamilyHandleImpl(cfd, this, &mutex_);
  }
  mutex_.Unlock();

  Log(options_.info_log, "Created column family \"%s\"",
      column_family_name.c_str());
  return s;
}

Status DBImpl::DropColumnFamily(ColumnFamilyHandle* column_family) {
  auto cfh = reinterpret_cast<ColumnFamilyHandleImpl*>(column_family);
  auto cfd = cfh->cfd();
  if (cfd->GetID() == 0) {
    return Status::InvalidArgument("Can't drop default column family");
  }
  Log(options_.info_log, "Dropping column family with id %u\n", cfd->GetID());

  VersionEdit edit;
  edit.DropColumnFamily();
  edit.SetColumnFamily(cfd->GetID());

  MutexLock l(&mutex_);
  if (cfd->IsDropped()) {
    return Status::InvalidArgument("Column family already dropped!\n");
  }
  Status s = versions_->LogAndApply(cfd, &edit, &mutex_);
  if (s.ok()) {
    cfd->SetDropped();
    // DB is holding one reference to each column family when it's alive,
    // need to drop it now
    if (cfd->Unref()) {
      delete cfd;
    }
  }

  return s;
}

bool DBImpl::KeyMayExist(const ReadOptions& options,
                         ColumnFamilyHandle* column_family, const Slice& key,
                         std::string* value, bool* value_found) {
  if (value_found != nullptr) {
    // falsify later if key-may-exist but can't fetch value
    *value_found = true;
  }
  ReadOptions roptions = options;
  roptions.read_tier = kBlockCacheTier; // read from block cache only
  auto s = GetImpl(roptions, column_family, key, value, value_found);

  // If options.block_cache != nullptr and the index block of the table didn't
  // not present in block_cache, the return value will be Status::Incomplete.
  // In this case, key may still exist in the table.
  return s.ok() || s.IsIncomplete();
}

Iterator* DBImpl::NewIterator(const ReadOptions& options,
                              ColumnFamilyHandle* column_family) {
  SequenceNumber latest_snapshot = 0;
  SuperVersion* super_version = nullptr;
  auto cfh = reinterpret_cast<ColumnFamilyHandleImpl*>(column_family);
  auto cfd = cfh->cfd();
  mutex_.Lock();
  if (!options.tailing) {
    super_version = cfd->GetSuperVersion()->Ref();
    latest_snapshot = versions_->LastSequence();
  }
  mutex_.Unlock();

  Iterator* iter;
  if (options.tailing) {
    iter = new TailingIterator(this, options, cfd);
  } else {
    iter = NewInternalIterator(options, cfd, super_version);

    iter = NewDBIterator(
        &dbname_, env_, *cfd->full_options(), cfd->user_comparator(), iter,
        (options.snapshot != nullptr
             ? reinterpret_cast<const SnapshotImpl*>(options.snapshot)->number_
             : latest_snapshot));
  }

  if (options.prefix) {
    // use extra wrapper to exclude any keys from the results which
    // don't begin with the prefix
    iter = new PrefixFilterIterator(iter, *options.prefix,
                                    cfd->options()->prefix_extractor);
  }
  return iter;
}

Status DBImpl::NewIterators(
    const ReadOptions& options,
    const std::vector<ColumnFamilyHandle*>& column_family,
    std::vector<Iterator*>* iterators) {
  // TODO
  return Status::NotSupported("Not yet!");
}

const Snapshot* DBImpl::GetSnapshot() {
  MutexLock l(&mutex_);
  return snapshots_.New(versions_->LastSequence());
}

void DBImpl::ReleaseSnapshot(const Snapshot* s) {
  MutexLock l(&mutex_);
  snapshots_.Delete(reinterpret_cast<const SnapshotImpl*>(s));
}

// Convenience methods
Status DBImpl::Put(const WriteOptions& o, ColumnFamilyHandle* column_family,
                   const Slice& key, const Slice& val) {
  return DB::Put(o, column_family, key, val);
}

Status DBImpl::Merge(const WriteOptions& o, ColumnFamilyHandle* column_family,
                     const Slice& key, const Slice& val) {
  auto cfh = reinterpret_cast<ColumnFamilyHandleImpl*>(column_family);
  if (!cfh->cfd()->options()->merge_operator) {
    return Status::NotSupported("Provide a merge_operator when opening DB");
  } else {
    return DB::Merge(o, column_family, key, val);
  }
}

Status DBImpl::Delete(const WriteOptions& options,
                      ColumnFamilyHandle* column_family, const Slice& key) {
  return DB::Delete(options, column_family, key);
}

Status DBImpl::Write(const WriteOptions& options, WriteBatch* my_batch) {
  StopWatchNano pre_post_process_timer(env_, false);
  StartPerfTimer(&pre_post_process_timer);
  Writer w(&mutex_);
  w.batch = my_batch;
  w.sync = options.sync;
  w.disableWAL = options.disableWAL;
  w.done = false;

  StopWatch sw(env_, options_.statistics.get(), DB_WRITE, false);
  mutex_.Lock();
  writers_.push_back(&w);
  while (!w.done && &w != writers_.front()) {
    w.cv.Wait();
  }

  if (!options.disableWAL) {
    RecordTick(options_.statistics.get(), WRITE_WITH_WAL, 1);
  }

  if (w.done) {
    mutex_.Unlock();
    RecordTick(options_.statistics.get(), WRITE_DONE_BY_OTHER, 1);
    return w.status;
  } else {
    RecordTick(options_.statistics.get(), WRITE_DONE_BY_SELF, 1);
  }

  Status status;
  autovector<ColumnFamilyData*> to_delete;
  // refcounting cfd in iteration
  for (auto cfd : *versions_->GetColumnFamilySet()) {
    cfd->Ref();
    // May temporarily unlock and wait.
    status = MakeRoomForWrite(cfd, my_batch == nullptr);
    if (cfd->Unref()) {
      to_delete.push_back(cfd);
    }
    if (!status.ok()) {
      break;
    }
  }
  for (auto cfd : to_delete) {
    delete cfd;
  }
  uint64_t last_sequence = versions_->LastSequence();
  Writer* last_writer = &w;
  if (status.ok() && my_batch != nullptr) {  // nullptr batch is for compactions
    autovector<WriteBatch*> write_batch_group;
    BuildBatchGroup(&last_writer, &write_batch_group);

    // Add to log and apply to memtable.  We can release the lock
    // during this phase since &w is currently responsible for logging
    // and protects against concurrent loggers and concurrent writes
    // into memtables
    {
      mutex_.Unlock();
      WriteBatch* updates = nullptr;
      if (write_batch_group.size() == 1) {
        updates = write_batch_group[0];
      } else {
        updates = &tmp_batch_;
        for (size_t i = 0; i < write_batch_group.size(); ++i) {
          WriteBatchInternal::Append(updates, write_batch_group[i]);
        }
      }

      const SequenceNumber current_sequence = last_sequence + 1;
      WriteBatchInternal::SetSequence(updates, current_sequence);
      int my_batch_count = WriteBatchInternal::Count(updates);
      last_sequence += my_batch_count;
      // Record statistics
      RecordTick(options_.statistics.get(),
                 NUMBER_KEYS_WRITTEN, my_batch_count);
      RecordTick(options_.statistics.get(),
                 BYTES_WRITTEN,
                 WriteBatchInternal::ByteSize(updates));
      if (options.disableWAL) {
        flush_on_destroy_ = true;
      }
      BumpPerfTime(&perf_context.write_pre_and_post_process_time,
                   &pre_post_process_timer);

      if (!options.disableWAL) {
        StopWatchNano timer(env_);
        StartPerfTimer(&timer);
        Slice log_entry = WriteBatchInternal::Contents(updates);
        status = log_->AddRecord(log_entry);
        RecordTick(options_.statistics.get(), WAL_FILE_SYNCED, 1);
        RecordTick(options_.statistics.get(), WAL_FILE_BYTES, log_entry.size());
        if (status.ok() && options.sync) {
          if (options_.use_fsync) {
            StopWatch(env_, options_.statistics.get(), WAL_FILE_SYNC_MICROS);
            status = log_->file()->Fsync();
          } else {
            StopWatch(env_, options_.statistics.get(), WAL_FILE_SYNC_MICROS);
            status = log_->file()->Sync();
          }
        }
        BumpPerfTime(&perf_context.write_wal_time, &timer);
      }
      if (status.ok()) {
        StopWatchNano write_memtable_timer(env_, false);

        StartPerfTimer(&write_memtable_timer);
        status = WriteBatchInternal::InsertInto(
            updates, column_family_memtables_.get(), 0, this, false);
        BumpPerfTime(&perf_context.write_memtable_time, &write_memtable_timer);

        if (!status.ok()) {
          // Panic for in-memory corruptions
          // Note that existing logic was not sound. Any partial failure writing
          // into the memtable would result in a state that some write ops might
          // have succeeded in memtable but Status reports error for all writes.
          throw std::runtime_error("In memory WriteBatch corruption!");
        }
        SetTickerCount(options_.statistics.get(), SEQUENCE_NUMBER,
                       last_sequence);
      }
      StartPerfTimer(&pre_post_process_timer);
      if (updates == &tmp_batch_) tmp_batch_.Clear();
      mutex_.Lock();
      if (status.ok()) {
        versions_->SetLastSequence(last_sequence);
      }
    }
  }
  if (options_.paranoid_checks && !status.ok() && bg_error_.ok()) {
    bg_error_ = status; // stop compaction & fail any further writes
  }

  while (true) {
    Writer* ready = writers_.front();
    writers_.pop_front();
    if (ready != &w) {
      ready->status = status;
      ready->done = true;
      ready->cv.Signal();
    }
    if (ready == last_writer) break;
  }

  // Notify new head of write queue
  if (!writers_.empty()) {
    writers_.front()->cv.Signal();
  }
  mutex_.Unlock();
  BumpPerfTime(&perf_context.write_pre_and_post_process_time,
               &pre_post_process_timer);
  return status;
}

// REQUIRES: Writer list must be non-empty
// REQUIRES: First writer must have a non-nullptr batch
void DBImpl::BuildBatchGroup(Writer** last_writer,
                             autovector<WriteBatch*>* write_batch_group) {
  assert(!writers_.empty());
  Writer* first = writers_.front();
  assert(first->batch != nullptr);

  size_t size = WriteBatchInternal::ByteSize(first->batch);
  write_batch_group->push_back(first->batch);

  // Allow the group to grow up to a maximum size, but if the
  // original write is small, limit the growth so we do not slow
  // down the small write too much.
  size_t max_size = 1 << 20;
  if (size <= (128<<10)) {
    max_size = size + (128<<10);
  }

  *last_writer = first;
  std::deque<Writer*>::iterator iter = writers_.begin();
  ++iter;  // Advance past "first"
  for (; iter != writers_.end(); ++iter) {
    Writer* w = *iter;
    if (w->sync && !first->sync) {
      // Do not include a sync write into a batch handled by a non-sync write.
      break;
    }

    if (!w->disableWAL && first->disableWAL) {
      // Do not include a write that needs WAL into a batch that has
      // WAL disabled.
      break;
    }

    if (w->batch != nullptr) {
      size += WriteBatchInternal::ByteSize(w->batch);
      if (size > max_size) {
        // Do not make batch too big
        break;
      }

      write_batch_group->push_back(w->batch);
    }
    *last_writer = w;
  }
}

// This function computes the amount of time in microseconds by which a write
// should be delayed based on the number of level-0 files according to the
// following formula:
// if n < bottom, return 0;
// if n >= top, return 1000;
// otherwise, let r = (n - bottom) /
//                    (top - bottom)
//  and return r^2 * 1000.
// The goal of this formula is to gradually increase the rate at which writes
// are slowed. We also tried linear delay (r * 1000), but it seemed to do
// slightly worse. There is no other particular reason for choosing quadratic.
uint64_t DBImpl::SlowdownAmount(int n, double bottom, double top) {
  uint64_t delay;
  if (n >= top) {
    delay = 1000;
  }
  else if (n < bottom) {
    delay = 0;
  }
  else {
    // If we are here, we know that:
    //   level0_start_slowdown <= n < level0_slowdown
    // since the previous two conditions are false.
    double how_much =
      (double) (n - bottom) /
              (top - bottom);
    delay = std::max(how_much * how_much * 1000, 100.0);
  }
  assert(delay <= 1000);
  return delay;
}

// REQUIRES: mutex_ is held
// REQUIRES: this thread is currently at the front of the writer queue
Status DBImpl::MakeRoomForWrite(ColumnFamilyData* cfd, bool force) {
  mutex_.AssertHeld();
  assert(!writers_.empty());
  bool allow_delay = !force;
  bool allow_hard_rate_limit_delay = !force;
  bool allow_soft_rate_limit_delay = !force;
  uint64_t rate_limit_delay_millis = 0;
  Status s;
  double score;

  while (true) {
    if (!bg_error_.ok()) {
      // Yield previous error
      s = bg_error_;
      break;
    } else if (allow_delay && cfd->NeedSlowdownForNumLevel0Files()) {
      // We are getting close to hitting a hard limit on the number of
      // L0 files.  Rather than delaying a single write by several
      // seconds when we hit the hard limit, start delaying each
      // individual write by 0-1ms to reduce latency variance.  Also,
      // this delay hands over some CPU to the compaction thread in
      // case it is sharing the same core as the writer.
      uint64_t slowdown =
          SlowdownAmount(cfd->current()->NumLevelFiles(0),
                         cfd->options()->level0_slowdown_writes_trigger,
                         cfd->options()->level0_stop_writes_trigger);
      mutex_.Unlock();
      uint64_t delayed;
      {
        StopWatch sw(env_, options_.statistics.get(), STALL_L0_SLOWDOWN_COUNT);
        env_->SleepForMicroseconds(slowdown);
        delayed = sw.ElapsedMicros();
      }
      RecordTick(options_.statistics.get(), STALL_L0_SLOWDOWN_MICROS, delayed);
      cfd->internal_stats()->RecordWriteStall(InternalStats::LEVEL0_SLOWDOWN,
                                              delayed);
      allow_delay = false;  // Do not delay a single write more than once
      mutex_.Lock();
      delayed_writes_++;
    } else if (!force && (cfd->mem()->ApproximateMemoryUsage() <=
                          cfd->options()->write_buffer_size)) {
      // There is room in current memtable
      if (allow_delay) {
        DelayLoggingAndReset();
      }
      break;
    } else if (cfd->imm()->size() ==
               cfd->options()->max_write_buffer_number - 1) {
      // We have filled up the current memtable, but the previous
      // ones are still being compacted, so we wait.
      DelayLoggingAndReset();
      Log(options_.info_log, "wait for memtable compaction...\n");
      uint64_t stall;
      {
        StopWatch sw(env_, options_.statistics.get(),
                     STALL_MEMTABLE_COMPACTION_COUNT);
        bg_cv_.Wait();
        stall = sw.ElapsedMicros();
      }
      RecordTick(options_.statistics.get(),
                 STALL_MEMTABLE_COMPACTION_MICROS, stall);
      cfd->internal_stats()->RecordWriteStall(
          InternalStats::MEMTABLE_COMPACTION, stall);
    } else if (cfd->current()->NumLevelFiles(0) >=
               cfd->options()->level0_stop_writes_trigger) {
      // There are too many level-0 files.
      DelayLoggingAndReset();
      Log(options_.info_log, "wait for fewer level0 files...\n");
      uint64_t stall;
      {
        StopWatch sw(env_, options_.statistics.get(),
                     STALL_L0_NUM_FILES_COUNT);
        bg_cv_.Wait();
        stall = sw.ElapsedMicros();
      }
      RecordTick(options_.statistics.get(), STALL_L0_NUM_FILES_MICROS, stall);
      cfd->internal_stats()->RecordWriteStall(InternalStats::LEVEL0_NUM_FILES,
                                              stall);
    } else if (allow_hard_rate_limit_delay &&
               cfd->options()->hard_rate_limit > 1.0 &&
               (score = cfd->current()->MaxCompactionScore()) >
                   cfd->options()->hard_rate_limit) {
      // Delay a write when the compaction score for any level is too large.
      int max_level = cfd->current()->MaxCompactionScoreLevel();
      mutex_.Unlock();
      uint64_t delayed;
      {
        StopWatch sw(env_, options_.statistics.get(),
                     HARD_RATE_LIMIT_DELAY_COUNT);
        env_->SleepForMicroseconds(1000);
        delayed = sw.ElapsedMicros();
      }
      cfd->internal_stats()->RecordLevelNSlowdown(max_level, delayed);
      // Make sure the following value doesn't round to zero.
      uint64_t rate_limit = std::max((delayed / 1000), (uint64_t) 1);
      rate_limit_delay_millis += rate_limit;
      RecordTick(options_.statistics.get(),
                 RATE_LIMIT_DELAY_MILLIS, rate_limit);
      if (cfd->options()->rate_limit_delay_max_milliseconds > 0 &&
          rate_limit_delay_millis >=
              (unsigned)cfd->options()->rate_limit_delay_max_milliseconds) {
        allow_hard_rate_limit_delay = false;
      }
      mutex_.Lock();
    } else if (allow_soft_rate_limit_delay &&
               cfd->options()->soft_rate_limit > 0.0 &&
               (score = cfd->current()->MaxCompactionScore()) >
                   cfd->options()->soft_rate_limit) {
      // Delay a write when the compaction score for any level is too large.
      // TODO: add statistics
      mutex_.Unlock();
      {
        StopWatch sw(env_, options_.statistics.get(),
                     SOFT_RATE_LIMIT_DELAY_COUNT);
        env_->SleepForMicroseconds(
            SlowdownAmount(score, cfd->options()->soft_rate_limit,
                           cfd->options()->hard_rate_limit));
        rate_limit_delay_millis += sw.ElapsedMicros();
      }
      allow_soft_rate_limit_delay = false;
      mutex_.Lock();

    } else {
      unique_ptr<WritableFile> lfile;
      MemTable* new_mem = nullptr;

      // Attempt to switch to a new memtable and trigger compaction of old.
      // Do this without holding the dbmutex lock.
      assert(versions_->PrevLogNumber() == 0);
      uint64_t new_log_number = versions_->NewFileNumber();
      SuperVersion* new_superversion = nullptr;
      mutex_.Unlock();
      {
        EnvOptions soptions(storage_options_);
        soptions.use_mmap_writes = false;
        DelayLoggingAndReset();
        s = env_->NewWritableFile(LogFileName(options_.wal_dir, new_log_number),
                                  &lfile, soptions);
        if (s.ok()) {
          // Our final size should be less than write_buffer_size
          // (compression, etc) but err on the side of caution.
          lfile->SetPreallocationBlockSize(1.1 *
                                           cfd->options()->write_buffer_size);
          new_mem = new MemTable(cfd->internal_comparator(), *cfd->options());
          new_superversion = new SuperVersion();
        }
      }
      mutex_.Lock();
      if (!s.ok()) {
        // Avoid chewing through file number space in a tight loop.
        versions_->ReuseFileNumber(new_log_number);
        assert (!new_mem);
        break;
      }
      logfile_number_ = new_log_number;
      log_.reset(new log::Writer(std::move(lfile)));
      cfd->mem()->SetNextLogNumber(logfile_number_);
      cfd->imm()->Add(cfd->mem());
      if (force) {
        cfd->imm()->FlushRequested();
      }
      new_mem->Ref();
      new_mem->SetLogNumber(logfile_number_);
      cfd->SetMemtable(new_mem);
      Log(options_.info_log, "New memtable created with log file: #%lu\n",
          (unsigned long)logfile_number_);
      force = false;  // Do not force another compaction if have room
      MaybeScheduleFlushOrCompaction();
      delete cfd->InstallSuperVersion(new_superversion);
    }
  }
  return s;
}

const std::string& DBImpl::GetName() const {
  return dbname_;
}

Env* DBImpl::GetEnv() const {
  return env_;
}

const Options& DBImpl::GetOptions(ColumnFamilyHandle* column_family) const {
  auto cfh = reinterpret_cast<ColumnFamilyHandleImpl*>(column_family);
  return *cfh->cfd()->full_options();
}

bool DBImpl::GetProperty(ColumnFamilyHandle* column_family,
                         const Slice& property, std::string* value) {
  value->clear();
  auto cfh = reinterpret_cast<ColumnFamilyHandleImpl*>(column_family);
  auto cfd = cfh->cfd();
  MutexLock l(&mutex_);
  return cfd->internal_stats()->GetProperty(property, value, cfd);
}

void DBImpl::GetApproximateSizes(ColumnFamilyHandle* column_family,
                                 const Range* range, int n, uint64_t* sizes) {
  // TODO(opt): better implementation
  Version* v;
  auto cfh = reinterpret_cast<ColumnFamilyHandleImpl*>(column_family);
  auto cfd = cfh->cfd();
  {
    MutexLock l(&mutex_);
    v = cfd->current();
    v->Ref();
  }

  for (int i = 0; i < n; i++) {
    // Convert user_key into a corresponding internal key.
    InternalKey k1(range[i].start, kMaxSequenceNumber, kValueTypeForSeek);
    InternalKey k2(range[i].limit, kMaxSequenceNumber, kValueTypeForSeek);
    uint64_t start = versions_->ApproximateOffsetOf(v, k1);
    uint64_t limit = versions_->ApproximateOffsetOf(v, k2);
    sizes[i] = (limit >= start ? limit - start : 0);
  }

  {
    MutexLock l(&mutex_);
    v->Unref();
  }
}

inline void DBImpl::DelayLoggingAndReset() {
  if (delayed_writes_ > 0) {
    Log(options_.info_log, "delayed %d write...\n", delayed_writes_ );
    delayed_writes_ = 0;
  }
}

Status DBImpl::DeleteFile(std::string name) {
  uint64_t number;
  FileType type;
  WalFileType log_type;
  if (!ParseFileName(name, &number, &type, &log_type) ||
      (type != kTableFile && type != kLogFile)) {
    Log(options_.info_log, "DeleteFile %s failed.\n", name.c_str());
    return Status::InvalidArgument("Invalid file name");
  }

  Status status;
  if (type == kLogFile) {
    // Only allow deleting archived log files
    if (log_type != kArchivedLogFile) {
      Log(options_.info_log, "DeleteFile %s failed.\n", name.c_str());
      return Status::NotSupported("Delete only supported for archived logs");
    }
    status = env_->DeleteFile(options_.wal_dir + "/" + name.c_str());
    if (!status.ok()) {
      Log(options_.info_log, "DeleteFile %s failed.\n", name.c_str());
    }
    return status;
  }

  int level;
  FileMetaData *metadata;
  ColumnFamilyData* cfd;
  VersionEdit edit;
  DeletionState deletion_state(true);
  {
    MutexLock l(&mutex_);
    status = versions_->GetMetadataForFile(number, &level, &metadata, &cfd);
    if (!status.ok()) {
      Log(options_.info_log, "DeleteFile %s failed. File not found\n",
                             name.c_str());
      return Status::InvalidArgument("File not found");
    }
    assert((level > 0) && (level < cfd->NumberLevels()));

    // If the file is being compacted no need to delete.
    if (metadata->being_compacted) {
      Log(options_.info_log,
          "DeleteFile %s Skipped. File about to be compacted\n", name.c_str());
      return Status::OK();
    }

    // Only the files in the last level can be deleted externally.
    // This is to make sure that any deletion tombstones are not
    // lost. Check that the level passed is the last level.
    for (int i = level + 1; i < cfd->NumberLevels(); i++) {
      if (cfd->current()->NumLevelFiles(i) != 0) {
        Log(options_.info_log,
            "DeleteFile %s FAILED. File not in last level\n", name.c_str());
        return Status::InvalidArgument("File not in last level");
      }
    }
    edit.DeleteFile(level, number);
    status = versions_->LogAndApply(cfd, &edit, &mutex_, db_directory_.get());
    if (status.ok()) {
      InstallSuperVersion(cfd, deletion_state);
    }
    FindObsoleteFiles(deletion_state, false);
  } // lock released here
  LogFlush(options_.info_log);
  // remove files outside the db-lock
  PurgeObsoleteFiles(deletion_state);
  return status;
}

void DBImpl::GetLiveFilesMetaData(std::vector<LiveFileMetaData>* metadata) {
  MutexLock l(&mutex_);
  versions_->GetLiveFilesMetaData(metadata);
}

void DBImpl::TEST_GetFilesMetaData(
    std::vector<std::vector<FileMetaData>>* metadata) {
  MutexLock l(&mutex_);
  metadata->resize(NumberLevels());
  for (int level = 0; level < NumberLevels(); level++) {
    const std::vector<FileMetaData*>& files =
      versions_->current()->files_[level];

    (*metadata)[level].clear();
    for (const auto& f : files) {
      (*metadata)[level].push_back(*f);
    }
  }
}

Status DBImpl::GetDbIdentity(std::string& identity) {
  std::string idfilename = IdentityFileName(dbname_);
  unique_ptr<SequentialFile> idfile;
  const EnvOptions soptions;
  Status s = env_->NewSequentialFile(idfilename, &idfile, soptions);
  if (!s.ok()) {
    return s;
  }
  uint64_t file_size;
  s = env_->GetFileSize(idfilename, &file_size);
  if (!s.ok()) {
    return s;
  }
  char buffer[file_size];
  Slice id;
  s = idfile->Read(file_size, &id, buffer);
  if (!s.ok()) {
    return s;
  }
  identity.assign(id.ToString());
  // If last character is '\n' remove it from identity
  if (identity.size() > 0 && identity.back() == '\n') {
    identity.pop_back();
  }
  return s;
}

// Default implementations of convenience methods that subclasses of DB
// can call if they wish
Status DB::Put(const WriteOptions& opt, ColumnFamilyHandle* column_family,
               const Slice& key, const Slice& value) {
  // Pre-allocate size of write batch conservatively.
  // 8 bytes are taken by header, 4 bytes for count, 1 byte for type,
  // and we allocate 11 extra bytes for key length, as well as value length.
  WriteBatch batch(key.size() + value.size() + 24);
  auto cfh = reinterpret_cast<ColumnFamilyHandleImpl*>(column_family);
  batch.Put(cfh->cfd()->GetID(), key, value);
  return Write(opt, &batch);
}

Status DB::Delete(const WriteOptions& opt, ColumnFamilyHandle* column_family,
                  const Slice& key) {
  WriteBatch batch;
  auto cfh = reinterpret_cast<ColumnFamilyHandleImpl*>(column_family);
  batch.Delete(cfh->cfd()->GetID(), key);
  return Write(opt, &batch);
}

Status DB::Merge(const WriteOptions& opt, ColumnFamilyHandle* column_family,
                 const Slice& key, const Slice& value) {
  WriteBatch batch;
  auto cfh = reinterpret_cast<ColumnFamilyHandleImpl*>(column_family);
  batch.Merge(cfh->cfd()->GetID(), key, value);
  return Write(opt, &batch);
}

// Default implementation -- returns not supported status
Status DB::CreateColumnFamily(const ColumnFamilyOptions& options,
                              const std::string& column_family_name,
                              ColumnFamilyHandle** handle) {
  return Status::NotSupported("");
}
Status DB::DropColumnFamily(ColumnFamilyHandle* column_family) {
  return Status::NotSupported("");
}

DB::~DB() { }

Status DB::Open(const Options& options, const std::string& dbname, DB** dbptr) {
  DBOptions db_options(options);
  ColumnFamilyOptions cf_options(options);
  std::vector<ColumnFamilyDescriptor> column_families;
  column_families.push_back(
      ColumnFamilyDescriptor(default_column_family_name, cf_options));
  std::vector<ColumnFamilyHandle*> handles;
  Status s = DB::Open(db_options, dbname, column_families, &handles, dbptr);
  if (s.ok()) {
    assert(handles.size() == 1);
    // i can delete the handle since DBImpl is always holding a reference to
    // default column family
    delete handles[0];
  }
  return s;
}

Status DB::Open(const DBOptions& db_options, const std::string& dbname,
                const std::vector<ColumnFamilyDescriptor>& column_families,
                std::vector<ColumnFamilyHandle*>* handles, DB** dbptr) {
  *dbptr = nullptr;
  handles->clear();
  EnvOptions soptions;

  size_t max_write_buffer_size = 0;
  for (auto cf : column_families) {
    max_write_buffer_size =
        std::max(max_write_buffer_size, cf.options.write_buffer_size);
    if (cf.options.block_cache != nullptr && cf.options.no_block_cache) {
      return Status::InvalidArgument(
          "no_block_cache is true while block_cache is not nullptr");
    }
  }

  DBImpl* impl = new DBImpl(db_options, dbname);
  Status s = impl->env_->CreateDirIfMissing(impl->options_.wal_dir);
  if (!s.ok()) {
    delete impl;
    return s;
  }

  s = impl->CreateArchivalDirectory();
  if (!s.ok()) {
    delete impl;
    return s;
  }
  impl->mutex_.Lock();
  // Handles create_if_missing, error_if_exists
  s = impl->Recover(column_families);
  if (s.ok()) {
    uint64_t new_log_number = impl->versions_->NewFileNumber();
    unique_ptr<WritableFile> lfile;
    soptions.use_mmap_writes = false;
    s = impl->options_.env->NewWritableFile(
      LogFileName(impl->options_.wal_dir, new_log_number),
      &lfile,
      soptions
    );
    if (s.ok()) {
      lfile->SetPreallocationBlockSize(1.1 * max_write_buffer_size);
      VersionEdit edit;
      impl->logfile_number_ = new_log_number;
      impl->log_.reset(new log::Writer(std::move(lfile)));
      // We use this LogAndApply just to store the next file number, the one
      // that we used by calling impl->versions_->NewFileNumber()
      // The used log number are already written to manifest in RecoverLogFile()
      // method
      s = impl->versions_->LogAndApply(impl->default_cf_handle_->cfd(), &edit,
                                       &impl->mutex_,
                                       impl->db_directory_.get());
    }
    if (s.ok()) {
      // set column family handles
      for (auto cf : column_families) {
        if (!impl->versions_->GetColumnFamilySet()->Exists(cf.name)) {
          s = Status::InvalidArgument("Column family not found: ", cf.name);
          break;
        }
        uint32_t id = impl->versions_->GetColumnFamilySet()->GetID(cf.name);
        auto cfd = impl->versions_->GetColumnFamilySet()->GetColumnFamily(id);
        assert(cfd != nullptr);
        handles->push_back(
            new ColumnFamilyHandleImpl(cfd, impl, &impl->mutex_));
      }
    }
    if (s.ok()) {
      for (auto cfd : *impl->versions_->GetColumnFamilySet()) {
        delete cfd->InstallSuperVersion(new SuperVersion());
        cfd->mem()->SetLogNumber(impl->logfile_number_);
      }
      impl->DeleteObsoleteFiles();
      impl->MaybeScheduleFlushOrCompaction();
      impl->MaybeScheduleLogDBDeployStats();
      s = impl->db_directory_->Fsync();
    }
  }

  if (s.ok()) {
    for (auto cfd : *impl->versions_->GetColumnFamilySet()) {
      if (cfd->options()->compaction_style == kCompactionStyleUniversal) {
        Version* current = cfd->current();
        for (int i = 1; i < current->NumberLevels(); ++i) {
          int num_files = current->NumLevelFiles(i);
          if (num_files > 0) {
            s = Status::InvalidArgument("Not all files are at level 0. Cannot "
                "open with universal compaction style.");
            break;
          }
        }
      }
      if (!s.ok()) {
        break;
      }
    }
  }

  impl->mutex_.Unlock();

  if (s.ok()) {
    *dbptr = impl;
  } else {
    for (auto h : *handles) {
      delete h;
    }
    handles->clear();
    delete impl;
  }
  return s;
}

Status DB::ListColumnFamilies(const DBOptions& db_options,
                              const std::string& name,
                              std::vector<std::string>* column_families) {
  return VersionSet::ListColumnFamilies(column_families, name, db_options.env);
}

Snapshot::~Snapshot() {
}

Status DestroyDB(const std::string& dbname, const Options& options) {
  const InternalKeyComparator comparator(options.comparator);
  const InternalFilterPolicy filter_policy(options.filter_policy);
  const Options& soptions(SanitizeOptions(
    dbname, &comparator, &filter_policy, options));
  Env* env = soptions.env;
  std::vector<std::string> filenames;
  std::vector<std::string> archiveFiles;

  std::string archivedir = ArchivalDirectory(dbname);
  // Ignore error in case directory does not exist
  env->GetChildren(dbname, &filenames);

  if (dbname != soptions.wal_dir) {
    std::vector<std::string> logfilenames;
    env->GetChildren(soptions.wal_dir, &logfilenames);
    filenames.insert(filenames.end(), logfilenames.begin(), logfilenames.end());
    archivedir = ArchivalDirectory(soptions.wal_dir);
  }

  if (filenames.empty()) {
    return Status::OK();
  }

  FileLock* lock;
  const std::string lockname = LockFileName(dbname);
  Status result = env->LockFile(lockname, &lock);
  if (result.ok()) {
    uint64_t number;
    FileType type;
    for (size_t i = 0; i < filenames.size(); i++) {
      if (ParseFileName(filenames[i], &number, &type) &&
          type != kDBLockFile) {  // Lock file will be deleted at end
        Status del;
        if (type == kMetaDatabase) {
          del = DestroyDB(dbname + "/" + filenames[i], options);
        } else if (type == kLogFile) {
          del = env->DeleteFile(soptions.wal_dir + "/" + filenames[i]);
        } else {
          del = env->DeleteFile(dbname + "/" + filenames[i]);
        }
        if (result.ok() && !del.ok()) {
          result = del;
        }
      }
    }

    env->GetChildren(archivedir, &archiveFiles);
    // Delete archival files.
    for (size_t i = 0; i < archiveFiles.size(); ++i) {
      if (ParseFileName(archiveFiles[i], &number, &type) &&
          type == kLogFile) {
        Status del = env->DeleteFile(archivedir + "/" + archiveFiles[i]);
        if (result.ok() && !del.ok()) {
          result = del;
        }
      }
    }
    // ignore case where no archival directory is present.
    env->DeleteDir(archivedir);

    env->UnlockFile(lock);  // Ignore error since state is already gone
    env->DeleteFile(lockname);
    env->DeleteDir(dbname);  // Ignore error in case dir contains other files
    env->DeleteDir(soptions.wal_dir);
  }
  return result;
}

//
// A global method that can dump out the build version
void DumpLeveldbBuildVersion(Logger * log) {
  Log(log, "Git sha %s", rocksdb_build_git_sha);
  Log(log, "Compile time %s %s",
      rocksdb_build_compile_time, rocksdb_build_compile_date);
}

}  // namespace rocksdb<|MERGE_RESOLUTION|>--- conflicted
+++ resolved
@@ -421,48 +421,6 @@
   }
 }
 
-<<<<<<< HEAD
-=======
-// DBImpl::SuperVersion methods
-DBImpl::SuperVersion::~SuperVersion() {
-  for (auto td : to_delete) {
-    delete td;
-  }
-}
-
-DBImpl::SuperVersion* DBImpl::SuperVersion::Ref() {
-  refs.fetch_add(1, std::memory_order_relaxed);
-  return this;
-}
-
-bool DBImpl::SuperVersion::Unref() {
-  assert(refs > 0);
-  // fetch_sub returns the previous value of yoeref
-  return refs.fetch_sub(1, std::memory_order_relaxed) == 1;
-}
-
-void DBImpl::SuperVersion::Cleanup() {
-  assert(refs.load(std::memory_order_relaxed) == 0);
-  imm->Unref(&to_delete);
-  MemTable* m = mem->Unref();
-  if (m != nullptr) {
-    to_delete.push_back(m);
-  }
-  current->Unref();
-}
-
-void DBImpl::SuperVersion::Init(MemTable* new_mem, MemTableListVersion* new_imm,
-                                Version* new_current) {
-  mem = new_mem;
-  imm = new_imm;
-  current = new_current;
-  mem->Ref();
-  imm->Ref();
-  current->Ref();
-  refs.store(1, std::memory_order_relaxed);
-}
-
->>>>>>> 15d7bf95
 // Returns the list of live files in 'sst_live' and the list
 // of all files in the filesystem in 'candidate_files'.
 // no_full_scan = true -- never do the full scan using GetChildren()
@@ -1224,17 +1182,8 @@
                                          bool* madeProgress,
                                          DeletionState& deletion_state) {
   mutex_.AssertHeld();
-<<<<<<< HEAD
   assert(cfd->imm()->size() != 0);
-
-  if (!cfd->imm()->IsFlushPending()) {
-    Log(options_.info_log, "FlushMemTableToOutputFile already in progress");
-    return Status::IOError("FlushMemTableToOutputFile already in progress");
-  }
-=======
-  assert(imm_.size() != 0);
-  assert(imm_.IsFlushPending());
->>>>>>> 15d7bf95
+  assert(cfd->imm()->IsFlushPending());
 
   // Save the contents of the earliest memtable as a new Table
   uint64_t file_number;
@@ -1265,33 +1214,20 @@
   // This will release and re-acquire the mutex.
   Status s = WriteLevel0Table(cfd, mems, edit, &file_number);
 
-<<<<<<< HEAD
-  if (s.ok() && (shutting_down_.Acquire_Load() || cfd->IsDropped())) {
-    s = Status::IOError("Column family closed during memtable flush");
-=======
-  if (s.ok() && shutting_down_.Acquire_Load()) {
+  if (s.ok() && shutting_down_.Acquire_Load() && cfd->IsDropped()) {
     s = Status::ShutdownInProgress(
-      "Database shutdown started during memtable compaction"
-    );
->>>>>>> 15d7bf95
+        "Column family closed during memtable flush");
   }
 
   if (!s.ok()) {
-    imm_.RollbackMemtableFlush(mems, file_number, &pending_outputs_);
+    cfd->imm()->RollbackMemtableFlush(mems, file_number, &pending_outputs_);
     return s;
   }
 
   // Replace immutable memtable with the generated Table
-<<<<<<< HEAD
   s = cfd->imm()->InstallMemtableFlushResults(
-      cfd, mems, versions_.get(), s, &mutex_, options_.info_log.get(),
-      file_number, pending_outputs_, &deletion_state.memtables_to_free,
-      db_directory_.get());
-=======
-  s = imm_.InstallMemtableFlushResults(
-      mems, versions_.get(), &mutex_, options_.info_log.get(), file_number,
+      cfd, mems, versions_.get(), &mutex_, options_.info_log.get(), file_number,
       pending_outputs_, &deletion_state.memtables_to_free, db_directory_.get());
->>>>>>> 15d7bf95
 
   if (s.ok()) {
     InstallSuperVersion(cfd, deletion_state);
@@ -2654,14 +2590,9 @@
     }
   }
 
-<<<<<<< HEAD
   if (status.ok() && (shutting_down_.Acquire_Load() || cfd->IsDropped())) {
-    status = Status::IOError("Column family closing started during compaction");
-=======
-  if (status.ok() && shutting_down_.Acquire_Load()) {
     status = Status::ShutdownInProgress(
         "Database shutdown started during compaction");
->>>>>>> 15d7bf95
   }
   if (status.ok() && compact->builder != nullptr) {
     status = FinishCompactionOutputFile(compact, input.get());
@@ -3781,7 +3712,7 @@
   metadata->resize(NumberLevels());
   for (int level = 0; level < NumberLevels(); level++) {
     const std::vector<FileMetaData*>& files =
-      versions_->current()->files_[level];
+        default_cf_handle_->cfd()->current()->files_[level];
 
     (*metadata)[level].clear();
     for (const auto& f : files) {
